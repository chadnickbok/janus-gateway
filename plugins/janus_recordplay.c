/*! \file   janus_recordplay.c
 * \author Lorenzo Miniero <lorenzo@meetecho.com>
 * \copyright GNU General Public License v3
 * \brief  Janus Record&Play plugin
 * \details  This is a simple application that implements two different
 * features: it allows you to record a message you send with WebRTC in
 * the format defined in recorded.c (MJR recording) and subsequently
 * replay this recording (or other previously recorded) through WebRTC
 * as well.
 * 
 * This application aims at showing how easy recording frames sent by
 * a peer is, and how this recording can be re-used directly, without
 * necessarily involving a post-processing process (e.g., through the
 * tool we provide in janus-pp-rec.c).
 * 
 * The configuration process is quite easy: just choose where the
 * recordings should be saved. The same folder will also be used to list
 * the available recordings that can be replayed.
 * 
 * \note The application creates a special file in INI format with
 * \c .nfo extension for each recording that is saved. This is necessary
 * to map a specific audio .mjr file to a different video .mjr one, as
 * they always get saved in different files. If you want to replay
 * recordings you took in a different application (e.g., the streaming
 * or videoroom plugins) just copy the related files in the folder you
 * configured this plugin to use and create a .nfo file in the same
 * folder to create a mapping, e.g.:
 * 
 * 		[12345678]
 * 		name = My videoroom recording
 * 		date = 2014-10-14 17:11:26
 * 		audio = mcu-audio.mjr
 * 		video = mcu-video.mjr
 * 
 * \section recplayapi Record&Play API
 * 
 * The Record&Play API supports several requests, some of which are
 * synchronous and some asynchronous. There are some situations, though,
 * (invalid JSON, invalid request) which will always result in a
 * synchronous error response even for asynchronous requests. 
 * 
 * \c list and \c update are synchronous requests, which means you'll
 * get a response directly within the context of the transaction. \c list
 * lists all the available recordings, while \c update forces the plugin
 * to scan the folder of recordings again in case some were added manually
 * and not indexed in the meanwhile.
 * 
 * The \c record , \c play , \c start and \c stop requests instead are
 * all asynchronous, which means you'll get a notification about their
 * success or failure in an event. \c record asks the plugin to start
 * recording a session; \c play asks the plugin to prepare the playout
 * of one of the previously recorded sessions; \c start starts the
 * actual playout, and \c stop stops whatever the session was for, i.e.,
 * recording or replaying.
 * 
 * The \c list request has to be formatted as follows:
 *
\verbatim
{
	"request" : "list"
}
\endverbatim
 *
 * A successful request will result in an array of recordings:
 * 
\verbatim
{
	"recordplay" : "list",
	"list": [	// Array of recording objects
		{			// Recording #1
			"id": <numeric ID>,
			"name": "<Name of the recording>",
			"date": "<Date of the recording>",
			"audio": "<Audio rec file, if any; optional>",
			"video": "<Video rec file, if any; optional>"
		},
		<other recordings>
	]
}
\endverbatim
 * 
 * An error instead (and the same applies to all other requests, so this
 * won't be repeated) would provide both an error code and a more verbose
 * description of the cause of the issue:
 * 
\verbatim
{
	"recordplay" : "event",
	"error_code" : <numeric ID, check Macros below>,
	"error" : "<error description as a string>"
}
\endverbatim
 * 
 * The \c update request instead has to be formatted as follows:
 *
\verbatim
{
	"request" : "update"
}
\endverbatim
 *
 * which will always result in an immediate ack ( \c ok ):
 * 
\verbatim
{
	"recordplay" : "ok",
}
\endverbatim
 *
 * Coming to the asynchronous requests, \c record has to be attached to
 * a JSEP offer (failure to do so will result in an error) and has to be
 * formatted as follows:
 *
\verbatim
{
	"request" : "record",
	"name" : "<Pretty name for the recording>"
}
\endverbatim
 *
 * A successful management of this request will result in a \c recording
 * event which will include the unique ID of the recording and a JSEP
 * answer to complete the setup of the associated PeerConnection to record:
 * 
\verbatim
{
	"recordplay" : "event",
	"result": {
		"status" : "recording",
		"id" : <unique numeric ID>
	}
}
\endverbatim
 *
 * A \c stop request can interrupt the recording process and tear the
 * associated PeerConnection down:
 * 
\verbatim
{
	"request" : "stop",
}
\endverbatim
 * 
 * This will result in a \c stopped status:
 * 
\verbatim
{
	"recordplay" : "event",
	"result": {
		"status" : "stopped",
		"id" : <unique numeric ID of the interrupted recording>
	}
}
\endverbatim
 * 
 * For what concerns the playout, instead, the process is slightly
 * different: you first choose a recording to replay, using \c play ,
 * and then start its playout using a \c start request. Just as before,
 * a \c stop request will interrupt the playout and tear the PeerConnection
 * down. It's very important to point out that no JSEP offer must be
 * sent for replaying a recording: in this case, it will always be the
 * plugin to generate a JSON offer (in response to a \c play request),
 * which means you'll then have to provide a JSEP answer within the
 * context of the following \c start request which will close the circle.
 * 
 * A \c play request has to be formatted as follows:
 * 
\verbatim
{
	"request" : "play",
	"id" : <unique numeric ID of the recording to replay>
}
\endverbatim
 * 
 * This will result in a \c preparing status notification which will be
 * attached to the JSEP offer originated by the plugin in order to
 * match the media available in the recording:
 * 
\verbatim
{
	"recordplay" : "event",
	"result": {
		"status" : "preparing",
		"id" : <unique numeric ID of the recording>
	}
}
\endverbatim
 * 
 * A \c start request, which as anticipated must be attached to the JSEP
 * answer to the previous offer sent by the plugin, has to be formatted
 * as follows:
 * 
\verbatim
{
	"request" : "start",
}
\endverbatim
 * 
 * This will result in a \c playing status notification:
 * 
\verbatim
{
	"recordplay" : "event",
	"result": {
		"status" : "playing"
	}
}
\endverbatim
 * 
 * Just as before, a \c stop request can interrupt the playout process at
 * any time, and tear the associated PeerConnection down:
 * 
\verbatim
{
	"request" : "stop",
}
\endverbatim
 * 
 * This will result in a \c stopped status:
 * 
\verbatim
{
	"recordplay" : "event",
	"result": {
		"status" : "stopped"
	}
}
\endverbatim
 * 
 * If the plugin detects a loss of the associated PeerConnection, whether
 * as a result of a \c stop request or because the 10 seconds passed, a
 * \c done result notification is triggered to inform the application
 * the recording/playout session is over:
 * 
\verbatim
{
	"recordplay" : "event",
	"result": "done"
}
\endverbatim
 *
 * \ingroup plugins
 * \ref plugins
 */

#include "plugin.h"

#include <dirent.h>
#include <arpa/inet.h>
#include <sys/stat.h>
#include <sys/time.h>
#include <jansson.h>

#include "../debug.h"
#include "../apierror.h"
#include "../config.h"
#include "../mutex.h"
#include "../record.h"
#include "../rtp.h"
#include "../rtcp.h"
#include "../utils.h"


/* Plugin information */
#define JANUS_RECORDPLAY_VERSION			4
#define JANUS_RECORDPLAY_VERSION_STRING		"0.0.4"
#define JANUS_RECORDPLAY_DESCRIPTION		"This is a trivial Record&Play plugin for Janus, to record WebRTC sessions and replay them."
#define JANUS_RECORDPLAY_NAME				"JANUS Record&Play plugin"
#define JANUS_RECORDPLAY_AUTHOR				"Meetecho s.r.l."
#define JANUS_RECORDPLAY_PACKAGE			"janus.plugin.recordplay"

/* Plugin methods */
janus_plugin *create(void);
int janus_recordplay_init(janus_callbacks *callback, const char *onfig_path);
void janus_recordplay_destroy(void);
int janus_recordplay_get_api_compatibility(void);
int janus_recordplay_get_version(void);
const char *janus_recordplay_get_version_string(void);
const char *janus_recordplay_get_description(void);
const char *janus_recordplay_get_name(void);
const char *janus_recordplay_get_author(void);
const char *janus_recordplay_get_package(void);
void janus_recordplay_create_session(janus_plugin_session *handle, int *error);
struct janus_plugin_result *janus_recordplay_handle_message(janus_plugin_session *handle, char *transaction, char *message, char *sdp_type, char *sdp);
void janus_recordplay_setup_media(janus_plugin_session *handle);
void janus_recordplay_incoming_rtp(janus_plugin_session *handle, int video, char *buf, int len);
void janus_recordplay_incoming_rtcp(janus_plugin_session *handle, int video, char *buf, int len);
void janus_recordplay_incoming_data(janus_plugin_session *handle, char *buf, int len);
void janus_recordplay_slow_link(janus_plugin_session *handle, int uplink, int video);
void janus_recordplay_hangup_media(janus_plugin_session *handle);
void janus_recordplay_destroy_session(janus_plugin_session *handle, int *error);
char *janus_recordplay_query_session(janus_plugin_session *handle);

/* Plugin setup */
static janus_plugin janus_recordplay_plugin =
	JANUS_PLUGIN_INIT (
		.init = janus_recordplay_init,
		.destroy = janus_recordplay_destroy,

		.get_api_compatibility = janus_recordplay_get_api_compatibility,
		.get_version = janus_recordplay_get_version,
		.get_version_string = janus_recordplay_get_version_string,
		.get_description = janus_recordplay_get_description,
		.get_name = janus_recordplay_get_name,
		.get_author = janus_recordplay_get_author,
		.get_package = janus_recordplay_get_package,
		
		.create_session = janus_recordplay_create_session,
		.handle_message = janus_recordplay_handle_message,
		.setup_media = janus_recordplay_setup_media,
		.incoming_rtp = janus_recordplay_incoming_rtp,
		.incoming_rtcp = janus_recordplay_incoming_rtcp,
		.incoming_data = janus_recordplay_incoming_data,
		.slow_link = janus_recordplay_slow_link,
		.hangup_media = janus_recordplay_hangup_media,
		.destroy_session = janus_recordplay_destroy_session,
		.query_session = janus_recordplay_query_session,
	);

/* Plugin creator */
janus_plugin *create(void) {
	JANUS_LOG(LOG_VERB, "%s created!\n", JANUS_RECORDPLAY_NAME);
	return &janus_recordplay_plugin;
}

/* Parameter validation */
static struct janus_json_parameter request_parameters[] = {
	{"request", JSON_STRING, JANUS_JSON_PARAM_REQUIRED}
};
static struct janus_json_parameter configure_parameters[] = {
	{"video-bitrate-max", JSON_INTEGER, JANUS_JSON_PARAM_POSITIVE},
	{"video-keyframe-interval", JSON_INTEGER, JANUS_JSON_PARAM_POSITIVE}
};
static struct janus_json_parameter record_parameters[] = {
	{"name", JSON_STRING, JANUS_JSON_PARAM_REQUIRED | JANUS_JSON_PARAM_NONEMPTY},
	{"filename", JSON_STRING, 0}
};
static struct janus_json_parameter play_parameters[] = {
	{"id", JSON_INTEGER, JANUS_JSON_PARAM_REQUIRED | JANUS_JSON_PARAM_POSITIVE}
};

/* Useful stuff */
static volatile gint initialized = 0, stopping = 0;
static janus_callbacks *gateway = NULL;
static GThread *handler_thread;
static void *janus_recordplay_handler(void *data);

typedef struct janus_recordplay_message {
	janus_plugin_session *handle;
	char *transaction;
	json_t *message;
	char *sdp_type;
	char *sdp;
} janus_recordplay_message;
static GAsyncQueue *messages = NULL;
static janus_recordplay_message exit_message;

typedef struct janus_recordplay_rtp_header_extension {
	uint16_t type;
	uint16_t length;
} janus_recordplay_rtp_header_extension;

typedef struct janus_recordplay_frame_packet {
	uint16_t seq;	/* RTP Sequence number */
	uint64_t ts;	/* RTP Timestamp */
	int len;		/* Length of the data */
	long offset;	/* Offset of the data in the file */
	struct janus_recordplay_frame_packet *next;
	struct janus_recordplay_frame_packet *prev;
} janus_recordplay_frame_packet;
janus_recordplay_frame_packet *janus_recordplay_get_frames(const char *dir, const char *filename);

typedef struct janus_recordplay_recording {
<<<<<<< HEAD
	guint64 id;					/* Recording unique ID */
	char *name;					/* Name of the recording */
	char *date;					/* Time of the recording */
	char *arc_file;				/* Audio file name */
	char *vrc_file;				/* Video file name */
	GList *viewers;				/* List of users watching this recording */
	volatile gint destroyed;	/* Whether this recording has been marked as destroyed */
	janus_refcount ref;			/* Reference counter */
	janus_mutex mutex;			/* Mutex for this recording */
=======
	guint64 id;			/* Recording unique ID */
	char *name;			/* Name of the recording */
	char *date;			/* Time of the recording */
	char *arc_file;		/* Audio file name */
	char *vrc_file;		/* Video file name */
	gboolean completed;	/* Whether this recording was completed or still going on */
	GList *viewers;		/* List of users watching this recording */
	gint64 destroyed;	/* Lazy timestamp to mark recordings as destroyed */
	janus_mutex mutex;	/* Mutex for this recording */
>>>>>>> 3e2163a2
} janus_recordplay_recording;
static GHashTable *recordings = NULL;
static janus_mutex recordings_mutex;

typedef struct janus_recordplay_session {
	janus_plugin_session *handle;
	gboolean active;
	gboolean recorder;		/* Whether this session is used to record or to replay a WebRTC session */
	gboolean firefox;	/* We send Firefox users a different kind of FIR */
	janus_recordplay_recording *recording;
	janus_recorder *arc;	/* Audio recorder */
	janus_recorder *vrc;	/* Video recorder */
	janus_mutex rec_mutex;	/* Mutex to protect the recorders from race conditions */
	janus_recordplay_frame_packet *aframes;	/* Audio frames (for playout) */
	janus_recordplay_frame_packet *vframes;	/* Video frames (for playout) */
	guint video_remb_startup;
	guint64 video_remb_last;
	guint64 video_bitrate;
	guint video_keyframe_interval; /* keyframe request interval (ms) */
	guint64 video_keyframe_request_last; /* timestamp of last keyframe request sent */
	gint video_fir_seq;
	volatile gint hangingup;
	volatile gint destroyed;
	janus_refcount ref;
} janus_recordplay_session;
static GHashTable *sessions;
static janus_mutex sessions_mutex;

static void janus_recordplay_session_destroy(janus_recordplay_session *session) {
	if(!session)
		return;
	if(!g_atomic_int_compare_and_exchange(&session->destroyed, 0, 1))
		return;
	janus_refcount_decrease(&session->ref);
}

static void janus_recordplay_session_free(const janus_refcount *session_ref) {
	janus_recordplay_session *session = janus_refcount_containerof(session_ref, janus_recordplay_session, ref);
	/* Remove the reference to the core plugin session */
	janus_refcount_decrease(&session->handle->ref);
	/* This session can be destroyed, free all the resources */
	g_free(session);
}


static void janus_recordplay_recording_destroy(janus_recordplay_recording *recording) {
	if(!recording)
		return;
	if(!g_atomic_int_compare_and_exchange(&recording->destroyed, 0, 1))
		return;
	janus_refcount_decrease(&recording->ref);
}

static void janus_recordplay_recording_free(const janus_refcount *recording_ref) {
	janus_recordplay_recording *recording = janus_refcount_containerof(recording_ref, janus_recordplay_recording, ref);
	/* This recording can be destroyed, free all the resources */
	g_free(recording->name);
	g_free(recording->date);
	g_free(recording->arc_file);
	g_free(recording->vrc_file);
	g_free(recording);
}


static char *recordings_path = NULL;
void janus_recordplay_update_recordings_list(void);
static void *janus_recordplay_playout_thread(void *data);

/* Helper to send RTCP feedback back to recorders, if needed */
void janus_recordplay_send_rtcp_feedback(janus_plugin_session *handle, int video, char *buf, int len);


/* SDP offer/answer templates for the playout */
#define OPUS_PT		111
#define VP8_PT		100
#define sdp_template \
		"v=0\r\n" \
		"o=- %"SCNu64" %"SCNu64" IN IP4 127.0.0.1\r\n"	/* We need current time here */ \
		"s=%s\r\n"							/* Recording playout id */ \
		"t=0 0\r\n" \
		"%s%s"								/* Audio and/or video m-lines */
#define sdp_a_template \
		"m=audio 1 RTP/SAVPF %d\r\n"		/* Opus payload type */ \
		"c=IN IP4 1.1.1.1\r\n" \
		"a=%s\r\n"							/* Media direction */ \
		"a=rtpmap:%d opus/48000/2\r\n"		/* Opus payload type */
#define sdp_v_template \
		"m=video 1 RTP/SAVPF %d\r\n"		/* VP8 payload type */ \
		"c=IN IP4 1.1.1.1\r\n" \
		"a=%s\r\n"							/* Media direction */ \
		"a=rtpmap:%d VP8/90000\r\n"			/* VP8 payload type */ \
		"a=rtcp-fb:%d ccm fir\r\n"			/* VP8 payload type */ \
		"a=rtcp-fb:%d nack\r\n"				/* VP8 payload type */ \
		"a=rtcp-fb:%d nack pli\r\n"			/* VP8 payload type */ \
		"a=rtcp-fb:%d goog-remb\r\n"		/* VP8 payload type */


static void janus_recordplay_message_free(janus_recordplay_message *msg) {
	if(!msg || msg == &exit_message)
		return;

	if(msg->handle && msg->handle->plugin_handle) {
		janus_recordplay_session *session = (janus_recordplay_session *)msg->handle->plugin_handle;
		janus_refcount_decrease(&session->ref);
	}
	msg->handle = NULL;

	g_free(msg->transaction);
	msg->transaction = NULL;
	if(msg->message)
		json_decref(msg->message);
	msg->message = NULL;
	g_free(msg->sdp_type);
	msg->sdp_type = NULL;
	g_free(msg->sdp);
	msg->sdp = NULL;

	g_free(msg);
}


/* Error codes */
#define JANUS_RECORDPLAY_ERROR_NO_MESSAGE			411
#define JANUS_RECORDPLAY_ERROR_INVALID_JSON		412
#define JANUS_RECORDPLAY_ERROR_INVALID_REQUEST	413
#define JANUS_RECORDPLAY_ERROR_INVALID_ELEMENT	414
#define JANUS_RECORDPLAY_ERROR_MISSING_ELEMENT	415
#define JANUS_RECORDPLAY_ERROR_NOT_FOUND	416
#define JANUS_RECORDPLAY_ERROR_INVALID_RECORDING	417
#define JANUS_RECORDPLAY_ERROR_INVALID_STATE	418
#define JANUS_RECORDPLAY_ERROR_UNKNOWN_ERROR	499


/* Plugin implementation */
int janus_recordplay_init(janus_callbacks *callback, const char *config_path) {
	if(g_atomic_int_get(&stopping)) {
		/* Still stopping from before */
		return -1;
	}
	if(callback == NULL || config_path == NULL) {
		/* Invalid arguments */
		return -1;
	}

	/* Read configuration */
	char filename[255];
	g_snprintf(filename, 255, "%s/%s.cfg", config_path, JANUS_RECORDPLAY_PACKAGE);
	JANUS_LOG(LOG_VERB, "Configuration file: %s\n", filename);
	janus_config *config = janus_config_parse(filename);
	if(config != NULL)
		janus_config_print(config);
	/* Parse configuration */
	if(config != NULL) {
		janus_config_item *path = janus_config_get_item_drilldown(config, "general", "path");
		if(path && path->value)
			recordings_path = g_strdup(path->value);
		/* Done */
		janus_config_destroy(config);
		config = NULL;
	}
	if(recordings_path == NULL) {
		recordings_path = g_strdup("/tmp");
		JANUS_LOG(LOG_WARN, "No recordings path specified, using /tmp...\n");
	}
	/* Create the folder, if needed */
	struct stat st = {0};
	if(stat(recordings_path, &st) == -1) {
		int res = janus_mkdir(recordings_path, 0755);
		JANUS_LOG(LOG_VERB, "Creating folder: %d\n", res);
		if(res != 0) {
			JANUS_LOG(LOG_ERR, "%s", strerror(res));
			return -1;	/* No point going on... */
		}
	}
	recordings = g_hash_table_new_full(NULL, NULL, NULL, (GDestroyNotify)janus_recordplay_recording_destroy);
	janus_mutex_init(&recordings_mutex);
	janus_recordplay_update_recordings_list();
	
	sessions = g_hash_table_new_full(NULL, NULL, NULL, (GDestroyNotify)janus_recordplay_session_destroy);
	janus_mutex_init(&sessions_mutex);
	messages = g_async_queue_new_full((GDestroyNotify) janus_recordplay_message_free);
	/* This is the callback we'll need to invoke to contact the gateway */
	gateway = callback;

	g_atomic_int_set(&initialized, 1);

	/* Launch the thread that will handle incoming messages */
	GError *error = NULL;
	handler_thread = g_thread_try_new("janus recordplay handler", janus_recordplay_handler, NULL, &error);
	if(error != NULL) {
		g_atomic_int_set(&initialized, 0);
		JANUS_LOG(LOG_ERR, "Got error %d (%s) trying to launch the Record&Play handler thread...\n", error->code, error->message ? error->message : "??");
		return -1;
	}
	JANUS_LOG(LOG_INFO, "%s initialized!\n", JANUS_RECORDPLAY_NAME);
	return 0;
}

void janus_recordplay_destroy(void) {
	if(!g_atomic_int_get(&initialized))
		return;
	g_atomic_int_set(&stopping, 1);

	g_async_queue_push(messages, &exit_message);
	if(handler_thread != NULL) {
		g_thread_join(handler_thread);
		handler_thread = NULL;
	}
	/* FIXME We should destroy the sessions cleanly */
	janus_mutex_lock(&sessions_mutex);
	g_hash_table_destroy(sessions);
	g_hash_table_destroy(recordings);
	janus_mutex_unlock(&sessions_mutex);
	g_async_queue_unref(messages);
	messages = NULL;
	sessions = NULL;
	g_atomic_int_set(&initialized, 0);
	g_atomic_int_set(&stopping, 0);
	JANUS_LOG(LOG_INFO, "%s destroyed!\n", JANUS_RECORDPLAY_NAME);
}

int janus_recordplay_get_api_compatibility(void) {
	/* Important! This is what your plugin MUST always return: don't lie here or bad things will happen */
	return JANUS_PLUGIN_API_VERSION;
}

int janus_recordplay_get_version(void) {
	return JANUS_RECORDPLAY_VERSION;
}

const char *janus_recordplay_get_version_string(void) {
	return JANUS_RECORDPLAY_VERSION_STRING;
}

const char *janus_recordplay_get_description(void) {
	return JANUS_RECORDPLAY_DESCRIPTION;
}

const char *janus_recordplay_get_name(void) {
	return JANUS_RECORDPLAY_NAME;
}

const char *janus_recordplay_get_author(void) {
	return JANUS_RECORDPLAY_AUTHOR;
}

const char *janus_recordplay_get_package(void) {
	return JANUS_RECORDPLAY_PACKAGE;
}

void janus_recordplay_create_session(janus_plugin_session *handle, int *error) {
	if(g_atomic_int_get(&stopping) || !g_atomic_int_get(&initialized)) {
		*error = -1;
		return;
	}	
	janus_recordplay_session *session = (janus_recordplay_session *)g_malloc0(sizeof(janus_recordplay_session));
	if(session == NULL) {
		JANUS_LOG(LOG_FATAL, "Memory error!\n");
		*error = -2;
		return;
	}
	session->handle = handle;
	session->active = FALSE;
	session->recorder = FALSE;
	session->firefox = FALSE;
	session->arc = NULL;
	session->vrc = NULL;
	janus_mutex_init(&session->rec_mutex);
	g_atomic_int_set(&session->hangingup, 0);
	g_atomic_int_set(&session->destroyed, 0);
	session->video_remb_startup = 4;
	session->video_remb_last = janus_get_monotonic_time();
	session->video_bitrate = 1024 * 1024; 		/* This is 1mbps by default */
	session->video_keyframe_request_last = 0;
	session->video_keyframe_interval = 15000; 	/* 15 seconds by default */
	session->video_fir_seq = 0;
	janus_refcount_init(&session->ref, janus_recordplay_session_free);
	handle->plugin_handle = session;

	janus_mutex_lock(&sessions_mutex);
	g_hash_table_insert(sessions, handle, session);
	janus_mutex_unlock(&sessions_mutex);

	return;
}

void janus_recordplay_destroy_session(janus_plugin_session *handle, int *error) {
	if(g_atomic_int_get(&stopping) || !g_atomic_int_get(&initialized)) {
		*error = -1;
		return;
	}	
	janus_recordplay_session *session = (janus_recordplay_session *)handle->plugin_handle;
	if(!session) {
		JANUS_LOG(LOG_ERR, "No Record&Play session associated with this handle...\n");
		*error = -2;
		return;
	}
	JANUS_LOG(LOG_VERB, "Removing Record&Play session...\n");
	janus_recordplay_hangup_media(handle);
	janus_mutex_lock(&sessions_mutex);
	g_hash_table_remove(sessions, handle);
	janus_mutex_unlock(&sessions_mutex);
	return;
}

char *janus_recordplay_query_session(janus_plugin_session *handle) {
	if(g_atomic_int_get(&stopping) || !g_atomic_int_get(&initialized)) {
		return NULL;
	}	
	janus_recordplay_session *session = (janus_recordplay_session *)handle->plugin_handle;
	if(!session) {
		JANUS_LOG(LOG_ERR, "No session associated with this handle...\n");
		return NULL;
	}
	janus_refcount_increase(&session->ref);
	/* In the echo test, every session is the same: we just provide some configure info */
	json_t *info = json_object();
	json_object_set_new(info, "type", json_string(session->recorder ? "recorder" : (session->recording ? "player" : "none")));
	if(session->recording) {
		janus_refcount_increase(&session->recording->ref);
		json_object_set_new(info, "recording_id", json_integer(session->recording->id));
		json_object_set_new(info, "recording_name", json_string(session->recording->name));
		janus_refcount_decrease(&session->recording->ref);
	}
	json_object_set_new(info, "hangingup", json_integer(g_atomic_int_get(&session->hangingup)));
	json_object_set_new(info, "destroyed", json_integer(g_atomic_int_get(&session->destroyed)));
	char *info_text = json_dumps(info, JSON_INDENT(3) | JSON_PRESERVE_ORDER);
	json_decref(info);
	janus_refcount_decrease(&session->ref);
	return info_text;
}

struct janus_plugin_result *janus_recordplay_handle_message(janus_plugin_session *handle, char *transaction, char *message, char *sdp_type, char *sdp) {
	if(g_atomic_int_get(&stopping) || !g_atomic_int_get(&initialized))
		return janus_plugin_result_new(JANUS_PLUGIN_ERROR, g_atomic_int_get(&stopping) ? "Shutting down" : "Plugin not initialized");
	janus_recordplay_session *session = (janus_recordplay_session *)handle->plugin_handle;
	if(!session)
		return janus_plugin_result_new(JANUS_PLUGIN_ERROR, "No session associated with this handle");

	/* Pre-parse the message */
	int error_code = 0;
	char error_cause[512];
	json_t *root = NULL;
	json_t *response = NULL;
	
	if(message == NULL) {
		JANUS_LOG(LOG_ERR, "No message??\n");
		error_code = JANUS_RECORDPLAY_ERROR_NO_MESSAGE;
		g_snprintf(error_cause, 512, "%s", "No message??");
		goto error;
	}
	JANUS_LOG(LOG_VERB, "Handling message: %s\n", message);
	if(g_atomic_int_get(&session->destroyed)) {
		JANUS_LOG(LOG_ERR, "Session has already been destroyed...\n");
		error_code = JANUS_RECORDPLAY_ERROR_UNKNOWN_ERROR;
		g_snprintf(error_cause, 512, "%s", "Session has already been destroyed...");
		goto error;
	}

	/* Increase the reference counter for this session: we'll decrease it after we handle the message */
	janus_refcount_increase(&session->ref);

	json_error_t error;
	root = json_loads(message, 0, &error);
	if(!root) {
		JANUS_LOG(LOG_ERR, "JSON error: on line %d: %s\n", error.line, error.text);
		error_code = JANUS_RECORDPLAY_ERROR_INVALID_JSON;
		g_snprintf(error_cause, 512, "JSON error: on line %d: %s", error.line, error.text);
		goto error;
	}
	if(!json_is_object(root)) {
		JANUS_LOG(LOG_ERR, "JSON error: not an object\n");
		error_code = JANUS_RECORDPLAY_ERROR_INVALID_JSON;
		g_snprintf(error_cause, 512, "JSON error: not an object");
		goto error;
	}
	/* Get the request first */
	JANUS_VALIDATE_JSON_OBJECT(root, request_parameters,
		error_code, error_cause, TRUE,
		JANUS_RECORDPLAY_ERROR_MISSING_ELEMENT, JANUS_RECORDPLAY_ERROR_INVALID_ELEMENT);
	if(error_code != 0)
		goto error;
	json_t *request = json_object_get(root, "request");
	/* Some requests ('create' and 'destroy') can be handled synchronously */
	const char *request_text = json_string_value(request);
	if(!strcasecmp(request_text, "update")) {
		/* Update list of available recordings, scanning the folder again */
		janus_recordplay_update_recordings_list();
		/* Send info back */
		response = json_object();
		json_object_set_new(response, "recordplay", json_string("ok"));
		goto plugin_response;
	} else if(!strcasecmp(request_text, "list")) {
		json_t *list = json_array();
		JANUS_LOG(LOG_VERB, "Request for the list of recordings\n");
		/* Return a list of all available recordings */
		janus_mutex_lock(&recordings_mutex);
		GHashTableIter iter;
		gpointer value;
		g_hash_table_iter_init(&iter, recordings);
		while (g_hash_table_iter_next(&iter, NULL, &value)) {
			janus_recordplay_recording *rec = value;
<<<<<<< HEAD
			janus_refcount_increase(&rec->ref);
=======
			if(!rec->completed)	/* Ongoing recording, skip */
				continue;
>>>>>>> 3e2163a2
			json_t *ml = json_object();
			json_object_set_new(ml, "id", json_integer(rec->id));
			json_object_set_new(ml, "name", json_string(rec->name));
			json_object_set_new(ml, "date", json_string(rec->date));
			json_object_set_new(ml, "audio", json_string(rec->arc_file ? "false" : "true"));
			json_object_set_new(ml, "video", json_string(rec->vrc_file ? "false" : "true"));
			janus_refcount_decrease(&rec->ref);
			json_array_append_new(list, ml);
		}
		janus_mutex_unlock(&recordings_mutex);
		/* Send info back */
		response = json_object();
		json_object_set_new(response, "recordplay", json_string("list"));
		json_object_set_new(response, "list", list);
		goto plugin_response;
	} else if(!strcasecmp(request_text, "configure")) {
		JANUS_VALIDATE_JSON_OBJECT(root, configure_parameters,
			error_code, error_cause, TRUE,
			JANUS_RECORDPLAY_ERROR_MISSING_ELEMENT, JANUS_RECORDPLAY_ERROR_INVALID_ELEMENT);
		if(error_code != 0)
			goto error;
		json_t *video_bitrate_max = json_object_get(root, "video-bitrate-max");
		if(video_bitrate_max) {
			session->video_bitrate = json_integer_value(video_bitrate_max);
			JANUS_LOG(LOG_VERB, "Video bitrate has been set to %"SCNu64"\n", session->video_bitrate);
		}
		json_t *video_keyframe_interval= json_object_get(root, "video-keyframe-interval");
		if(video_keyframe_interval) {
			session->video_keyframe_interval = json_integer_value(video_keyframe_interval);
			JANUS_LOG(LOG_VERB, "Video keyframe interval has been set to %u\n", session->video_keyframe_interval);
		}
		response = json_object();
		json_object_set_new(response, "recordplay", json_string("configure"));
		json_object_set_new(response, "status", json_string("ok"));
		/* Return a success, and also let the client be aware of what changed, to allow crosschecks */
		json_t *settings = json_object();
		json_object_set_new(settings, "video-keyframe-interval", json_integer(session->video_keyframe_interval)); 
		json_object_set_new(settings, "video-bitrate-max", json_integer(session->video_bitrate)); 
		json_object_set_new(response, "settings", settings); 
		goto plugin_response;
	} else if(!strcasecmp(request_text, "record") || !strcasecmp(request_text, "play")
			|| !strcasecmp(request_text, "start") || !strcasecmp(request_text, "stop")) {
		/* These messages are handled asynchronously */
		janus_recordplay_message *msg = g_malloc0(sizeof(janus_recordplay_message));
		if(msg == NULL) {
			JANUS_LOG(LOG_FATAL, "Memory error!\n");
			error_code = JANUS_RECORDPLAY_ERROR_UNKNOWN_ERROR;
			g_snprintf(error_cause, 512, "Memory error");
			goto error;
		}

		g_free(message);
		msg->handle = handle;
		msg->transaction = transaction;
		msg->message = root;
		msg->sdp_type = sdp_type;
		msg->sdp = sdp;

		g_async_queue_push(messages, msg);

		return janus_plugin_result_new(JANUS_PLUGIN_OK_WAIT, NULL);
	} else {
		JANUS_LOG(LOG_VERB, "Unknown request '%s'\n", request_text);
		error_code = JANUS_RECORDPLAY_ERROR_INVALID_REQUEST;
		g_snprintf(error_cause, 512, "Unknown request '%s'", request_text);
		goto error;
	}

plugin_response:
		{
			if (!response) {
				error_code = JANUS_RECORDPLAY_ERROR_UNKNOWN_ERROR;
				g_snprintf(error_cause, 512, "Invalid response");
				goto error;
			}
			if(root != NULL)
				json_decref(root);
			g_free(transaction);
			g_free(message);
			g_free(sdp_type);
			g_free(sdp);

			char *response_text = json_dumps(response, JSON_INDENT(3) | JSON_PRESERVE_ORDER);
			json_decref(response);
			janus_plugin_result *result = janus_plugin_result_new(JANUS_PLUGIN_OK, response_text);
			g_free(response_text);
			janus_refcount_decrease(&session->ref);
			return result;
		}

error:
		{
			if(root != NULL)
				json_decref(root);
			g_free(transaction);
			g_free(message);
			g_free(sdp_type);
			g_free(sdp);

			/* Prepare JSON error event */
			json_t *event = json_object();
			json_object_set_new(event, "recordplay", json_string("event"));
			json_object_set_new(event, "error_code", json_integer(error_code));
			json_object_set_new(event, "error", json_string(error_cause));
			char *event_text = json_dumps(event, JSON_INDENT(3) | JSON_PRESERVE_ORDER);
			json_decref(event);
			janus_plugin_result *result = janus_plugin_result_new(JANUS_PLUGIN_OK, event_text);
			g_free(event_text);
			janus_refcount_decrease(&session->ref);
			return result;
		}

}

void janus_recordplay_setup_media(janus_plugin_session *handle) {
	JANUS_LOG(LOG_INFO, "[%s-%p] WebRTC media is now available\n", JANUS_RECORDPLAY_PACKAGE, handle);
	if(g_atomic_int_get(&stopping) || !g_atomic_int_get(&initialized))
		return;
	janus_recordplay_session *session = (janus_recordplay_session *)handle->plugin_handle;	
	if(!session) {
		JANUS_LOG(LOG_ERR, "No session associated with this handle...\n");
		return;
	}
	if(g_atomic_int_get(&session->destroyed))
		return;
	g_atomic_int_set(&session->hangingup, 0);
	/* Take note of the fact that the session is now active */
	session->active = TRUE;
	if(!session->recorder) {
		GError *error = NULL;
		g_thread_try_new("recordplay playout thread", &janus_recordplay_playout_thread, session, &error);
		if(error != NULL) {
			/* FIXME Should we notify this back to the user somehow? */
			JANUS_LOG(LOG_ERR, "Got error %d (%s) trying to launch the Record&Play playout thread...\n", error->code, error->message ? error->message : "??");
			if(gateway) {
				gateway->close_pc(session->handle);
			}
		}
	}
}

void janus_recordplay_send_rtcp_feedback(janus_plugin_session *handle, int video, char *buf, int len) {
	if(video != 1)
		return;	/* We just do this for video, for now */

	janus_recordplay_session *session = (janus_recordplay_session *)handle->plugin_handle;
	char rtcpbuf[24];

	/* Send a RR+SDES+REMB every five seconds, or ASAP while we are still
	 * ramping up (first 4 RTP packets) */
	gint64 now = janus_get_monotonic_time();
	guint64 elapsed = now - session->video_remb_last;
	gboolean remb_rampup = session->video_remb_startup > 0;

	if(remb_rampup || (elapsed >= 5*G_USEC_PER_SEC)) {
		guint64 bitrate = session->video_bitrate;

		if(remb_rampup) {
			bitrate = bitrate / session->video_remb_startup;
			session->video_remb_startup--;
		}

		/* Send a new REMB back */
		char rtcpbuf[24];
		janus_rtcp_remb((char *)(&rtcpbuf), 24, bitrate);
		gateway->relay_rtcp(handle, video, rtcpbuf, 24);

		session->video_remb_last = now;
	}

	/* Request a keyframe on a regular basis (every session->video_keyframe_interval ms) */
	elapsed = now - session->video_keyframe_request_last;
	guint64 interval = (session->video_keyframe_interval / 1000) * G_USEC_PER_SEC;

	if(elapsed >= interval) {
		/* Send both a FIR and a PLI, just to be sure */
		memset(rtcpbuf, 0, 20);
		janus_rtcp_fir((char *)&rtcpbuf, 20, &session->video_fir_seq);
		gateway->relay_rtcp(handle, video, rtcpbuf, 20);
		memset(rtcpbuf, 0, 12);
		janus_rtcp_pli((char *)&rtcpbuf, 12);
		gateway->relay_rtcp(handle, video, rtcpbuf, 12);
		session->video_keyframe_request_last = now;
	}
}

void janus_recordplay_incoming_rtp(janus_plugin_session *handle, int video, char *buf, int len) {
	if(handle == NULL || g_atomic_int_get(&handle->stopped) || g_atomic_int_get(&stopping) || !g_atomic_int_get(&initialized))
		return;
	if(gateway) {
		janus_recordplay_session *session = (janus_recordplay_session *)handle->plugin_handle;	
		if(!session) {
			JANUS_LOG(LOG_ERR, "No session associated with this handle...\n");
			return;
		}
		if(g_atomic_int_get(&session->destroyed))
			return;
		/* Are we recording? */
		if(session->recorder) {
			janus_recorder_save_frame(video ? session->vrc : session->arc, buf, len);
		}

		janus_recordplay_send_rtcp_feedback(handle, video, buf, len);
	}
}

void janus_recordplay_incoming_rtcp(janus_plugin_session *handle, int video, char *buf, int len) {
	if(handle == NULL || g_atomic_int_get(&handle->stopped) || g_atomic_int_get(&stopping) || !g_atomic_int_get(&initialized))
		return;
}

void janus_recordplay_incoming_data(janus_plugin_session *handle, char *buf, int len) {
	if(handle == NULL || g_atomic_int_get(&handle->stopped) || g_atomic_int_get(&stopping) || !g_atomic_int_get(&initialized))
		return;
	/* FIXME We don't care */
}

void janus_recordplay_slow_link(janus_plugin_session *handle, int uplink, int video) {
	if(handle == NULL || g_atomic_int_get(&handle->stopped) || g_atomic_int_get(&stopping) || !g_atomic_int_get(&initialized) || !gateway)
		return;

	janus_recordplay_session *session = (janus_recordplay_session *)handle->plugin_handle;
	if(!session || g_atomic_int_get(&session->destroyed))
		return;

	json_t *event = json_object();
	json_object_set_new(event, "recordplay", json_string("event"));
	json_t *result = json_object();
	json_object_set_new(result, "status", json_string("slow_link"));
	/* What is uplink for the server is downlink for the client, so turn the tables */
	json_object_set_new(result, "current-bitrate", json_integer(session->video_bitrate));
	json_object_set_new(result, "uplink", json_integer(uplink ? 0 : 1));
	json_object_set_new(event, "result", result);
	char *event_text = json_dumps(event, JSON_INDENT(3) | JSON_PRESERVE_ORDER);
	json_decref(event);
	json_decref(result);
	event = NULL;
	gateway->push_event(session->handle, &janus_recordplay_plugin, NULL, event_text, NULL, NULL);
	g_free(event_text);
}

void janus_recordplay_hangup_media(janus_plugin_session *handle) {
	JANUS_LOG(LOG_INFO, "[%s-%p] No WebRTC media anymore\n", JANUS_RECORDPLAY_PACKAGE, handle);
	if(g_atomic_int_get(&stopping) || !g_atomic_int_get(&initialized))
		return;
	janus_recordplay_session *session = (janus_recordplay_session *)handle->plugin_handle;
	if(!session) {
		JANUS_LOG(LOG_ERR, "No session associated with this handle...\n");
		return;
	}
	session->active = FALSE;
	if(g_atomic_int_get(&session->destroyed))
		return;
	if(g_atomic_int_add(&session->hangingup, 1))
		return;

	/* Send an event to the browser and tell it's over */
	json_t *event = json_object();
	json_object_set_new(event, "recordplay", json_string("event"));
	json_object_set_new(event, "result", json_string("done"));
	char *event_text = json_dumps(event, JSON_INDENT(3) | JSON_PRESERVE_ORDER);
	json_decref(event);
	JANUS_LOG(LOG_VERB, "Pushing event: %s\n", event_text);
	int ret = gateway->push_event(handle, &janus_recordplay_plugin, NULL, event_text, NULL, NULL);
	JANUS_LOG(LOG_VERB, "  >> %d (%s)\n", ret, janus_get_api_error(ret));
	g_free(event_text);

	/* FIXME Simulate a "stop" coming from the browser */
	janus_recordplay_message *msg = g_malloc0(sizeof(janus_recordplay_message));
	janus_refcount_increase(&session->ref);
	msg->handle = handle;
	msg->message = json_loads("{\"request\":\"stop\"}", 0, NULL);
	msg->transaction = NULL;
	msg->sdp_type = NULL;
	msg->sdp = NULL;
	g_async_queue_push(messages, msg);
}

/* Thread to handle incoming messages */
static void *janus_recordplay_handler(void *data) {
	JANUS_LOG(LOG_VERB, "Joining Record&Play handler thread\n");
	janus_recordplay_message *msg = NULL;
	int error_code = 0;
	char error_cause[512];
	json_t *root = NULL;
	while(g_atomic_int_get(&initialized) && !g_atomic_int_get(&stopping)) {
		msg = g_async_queue_pop(messages);
		if(msg == NULL)
			continue;
		if(msg == &exit_message)
			break;
		if(msg->handle == NULL) {
			janus_recordplay_message_free(msg);
			continue;
		}
		janus_recordplay_session *session = NULL;
		janus_mutex_lock(&sessions_mutex);
		if(g_hash_table_lookup(sessions, msg->handle) != NULL ) {
			session = (janus_recordplay_session *)msg->handle->plugin_handle;
		}
		janus_mutex_unlock(&sessions_mutex);
		if(!session) {
			JANUS_LOG(LOG_ERR, "No session associated with this handle...\n");
			janus_recordplay_message_free(msg);
			continue;
		}
		if(g_atomic_int_get(&session->destroyed)) {
			janus_recordplay_message_free(msg);
			continue;
		}
		/* Handle request */
		error_code = 0;
		root = NULL;
		if(msg->message == NULL) {
			JANUS_LOG(LOG_ERR, "No message??\n");
			error_code = JANUS_RECORDPLAY_ERROR_NO_MESSAGE;
			g_snprintf(error_cause, 512, "%s", "No message??");
			goto error;
		}
		root = msg->message;
		/* Get the request first */
		JANUS_VALIDATE_JSON_OBJECT(root, request_parameters,
			error_code, error_cause, TRUE,
			JANUS_RECORDPLAY_ERROR_MISSING_ELEMENT, JANUS_RECORDPLAY_ERROR_INVALID_ELEMENT);
		if(error_code != 0)
			goto error;
		json_t *request = json_object_get(root, "request");
		const char *request_text = json_string_value(request);
		json_t *event = NULL;
		json_t *result = NULL;
		char *sdp = NULL;
		const char *filename_text = NULL;
		if(!strcasecmp(request_text, "record")) {
			if(!msg->sdp) {
				JANUS_LOG(LOG_ERR, "Missing SDP offer\n");
				error_code = JANUS_RECORDPLAY_ERROR_MISSING_ELEMENT;
				g_snprintf(error_cause, 512, "Missing SDP offer");
				goto error;
			}
			JANUS_VALIDATE_JSON_OBJECT(root, record_parameters,
				error_code, error_cause, TRUE,
				JANUS_RECORDPLAY_ERROR_MISSING_ELEMENT, JANUS_RECORDPLAY_ERROR_INVALID_ELEMENT);
			if(error_code != 0)
				goto error;
			json_t *name = json_object_get(root, "name");
			const char *name_text = json_string_value(name);
			json_t *filename = json_object_get(root, "filename");
			if(filename) {
				filename_text = json_string_value(filename);
			}
			guint64 id = 0;
			while(id == 0) {
				id = g_random_int();
				if(g_hash_table_lookup(recordings, GUINT_TO_POINTER(id)) != NULL) {
					/* Room ID already taken, try another one */
					id = 0;
				}
			}
			JANUS_LOG(LOG_VERB, "Starting new recording with ID %"SCNu64"\n", id);
			janus_recordplay_recording *rec = (janus_recordplay_recording *)g_malloc0(sizeof(janus_recordplay_recording));
			rec->id = id;
			rec->name = g_strdup(name_text);
			rec->viewers = NULL;
<<<<<<< HEAD
			g_atomic_int_set(&rec->destroyed, 0);
			janus_refcount_init(&rec->ref, janus_recordplay_recording_free);
			janus_refcount_increase(&rec->ref);	/* This is for the user writing the recording */
=======
			rec->destroyed = 0;
			rec->completed = FALSE;
>>>>>>> 3e2163a2
			janus_mutex_init(&rec->mutex);
			/* Create a date string */
			time_t t = time(NULL);
			struct tm *tmv = localtime(&t);
			char outstr[200];
			strftime(outstr, sizeof(outstr), "%Y-%m-%d %H:%M:%S", tmv);
			rec->date = g_strdup(outstr);
			if(strstr(msg->sdp, "m=audio")) {
				char filename[256];
				if(filename_text != NULL) {
					g_snprintf(filename, 256, "%s-audio", filename_text);
				} else {
					g_snprintf(filename, 256, "rec-%"SCNu64"-audio", id);
				}
				rec->arc_file = g_strdup(filename);
				/* FIXME Assuming Opus */
				session->arc = janus_recorder_create(recordings_path, "opus", rec->arc_file);
			}
			if(strstr(msg->sdp, "m=video")) {
				char filename[256];
				if(filename_text != NULL) {
					g_snprintf(filename, 256, "%s-video", filename_text);
				} else {
					g_snprintf(filename, 256, "rec-%"SCNu64"-video", id);
				}
				rec->vrc_file = g_strdup(filename);
				/* FIXME Assuming VP8 */
				session->vrc = janus_recorder_create(recordings_path, "vp8", rec->vrc_file);
			}
			session->recorder = TRUE;
			session->recording = rec;
			janus_mutex_lock(&recordings_mutex);
			g_hash_table_insert(recordings, GINT_TO_POINTER(rec->id), rec);
			janus_mutex_unlock(&recordings_mutex);
			/* We need to prepare an answer */
			int opus_pt = 0, vp8_pt = 0;
			opus_pt = janus_get_codec_pt(msg->sdp, "opus");
			JANUS_LOG(LOG_VERB, "Opus payload type is %d\n", opus_pt);
			vp8_pt = janus_get_codec_pt(msg->sdp, "vp8");
			JANUS_LOG(LOG_VERB, "VP8 payload type is %d\n", vp8_pt);
			char sdptemp[1024], audio_mline[256], video_mline[512];
			if(opus_pt > 0) {
				g_snprintf(audio_mline, 256, sdp_a_template,
					opus_pt,						/* Opus payload type */
					"recvonly",						/* Recording is recvonly */
					opus_pt); 						/* Opus payload type */
			} else {
				audio_mline[0] = '\0';
			}
			if(vp8_pt > 0) {
				g_snprintf(video_mline, 512, sdp_v_template,
					vp8_pt,							/* VP8 payload type */
					"recvonly",						/* Recording is recvonly */
					vp8_pt, 						/* VP8 payload type */
					vp8_pt, 						/* VP8 payload type */
					vp8_pt, 						/* VP8 payload type */
					vp8_pt, 						/* VP8 payload type */
					vp8_pt); 						/* VP8 payload type */
			} else {
				video_mline[0] = '\0';
			}
			g_snprintf(sdptemp, 1024, sdp_template,
				janus_get_real_time(),			/* We need current time here */
				janus_get_real_time(),			/* We need current time here */
				session->recording->name,		/* Playout session */
				audio_mline,					/* Audio m-line, if any */
				video_mline);					/* Video m-line, if any */
			sdp = g_strdup(sdptemp);
			JANUS_LOG(LOG_VERB, "Going to answer this SDP:\n%s\n", sdp);
			/* Done! */
			result = json_object();
			json_object_set_new(result, "status", json_string("recording"));
			json_object_set_new(result, "id", json_integer(id));
		} else if(!strcasecmp(request_text, "play")) {
			if(msg->sdp) {
				JANUS_LOG(LOG_ERR, "A play request can't contain an SDP\n");
				error_code = JANUS_RECORDPLAY_ERROR_INVALID_ELEMENT;
				g_snprintf(error_cause, 512, "A play request can't contain an SDP");
				goto error;
			}
			JANUS_LOG(LOG_VERB, "Replaying a recording\n");
			JANUS_VALIDATE_JSON_OBJECT(root, play_parameters,
				error_code, error_cause, TRUE,
				JANUS_RECORDPLAY_ERROR_MISSING_ELEMENT, JANUS_RECORDPLAY_ERROR_INVALID_ELEMENT);
			if(error_code != 0)
				goto error;
			json_t *id = json_object_get(root, "id");
			guint64 id_value = json_integer_value(id);
			/* Look for this recording */
			janus_mutex_lock(&recordings_mutex);
			janus_recordplay_recording *rec = g_hash_table_lookup(recordings, GINT_TO_POINTER(id_value));
			janus_refcount_increase(&rec->ref);
			janus_mutex_unlock(&recordings_mutex);
			if(rec == NULL || g_atomic_int_get(&rec->destroyed)) {
				janus_refcount_decrease(&rec->ref);
				JANUS_LOG(LOG_ERR, "No such recording\n");
				error_code = JANUS_RECORDPLAY_ERROR_NOT_FOUND;
				g_snprintf(error_cause, 512, "No such recording");
				goto error;
			}
			/* Access the frames */
			if(rec->arc_file) {
				session->aframes = janus_recordplay_get_frames(recordings_path, rec->arc_file);
				if(session->aframes == NULL) {
					janus_refcount_decrease(&rec->ref);
					JANUS_LOG(LOG_ERR, "Error opening audio recording\n");
					error_code = JANUS_RECORDPLAY_ERROR_INVALID_RECORDING;
					g_snprintf(error_cause, 512, "Error opening audio recording");
					goto error;
				}
			}
			if(rec->vrc_file) {
				session->vframes = janus_recordplay_get_frames(recordings_path, rec->vrc_file);
				if(session->vframes == NULL) {
					janus_refcount_decrease(&rec->ref);
					JANUS_LOG(LOG_ERR, "Error opening video recording\n");
					error_code = JANUS_RECORDPLAY_ERROR_INVALID_RECORDING;
					g_snprintf(error_cause, 512, "Error opening video recording");
					goto error;
				}
			}
			session->recording = rec;
			session->recorder = FALSE;
			rec->viewers = g_list_append(rec->viewers, session);
			/* We need to prepare an offer */
			char sdptemp[1024], audio_mline[256], video_mline[512];
			if(session->recording->arc_file) {
				g_snprintf(audio_mline, 256, sdp_a_template,
					OPUS_PT,						/* Opus payload type */
					"sendonly",						/* Playout is sendonly */
					OPUS_PT); 						/* Opus payload type */
			} else {
				audio_mline[0] = '\0';
			}
			if(session->recording->vrc_file) {
				g_snprintf(video_mline, 512, sdp_v_template,
					VP8_PT,							/* VP8 payload type */
					"sendonly",						/* Playout is sendonly */
					VP8_PT, 						/* VP8 payload type */
					VP8_PT, 						/* VP8 payload type */
					VP8_PT, 						/* VP8 payload type */
					VP8_PT, 						/* VP8 payload type */
					VP8_PT); 						/* VP8 payload type */
			} else {
				video_mline[0] = '\0';
			}
			g_snprintf(sdptemp, 1024, sdp_template,
				janus_get_real_time(),			/* We need current time here */
				janus_get_real_time(),			/* We need current time here */
				session->recording->name,		/* Playout session */
				audio_mline,					/* Audio m-line, if any */
				video_mline);					/* Video m-line, if any */
			sdp = g_strdup(sdptemp);
			JANUS_LOG(LOG_VERB, "Going to offer this SDP:\n%s\n", sdp);
			/* Done! */
			result = json_object();
			json_object_set_new(result, "status", json_string("preparing"));
			json_object_set_new(result, "id", json_integer(id_value));
		} else if(!strcasecmp(request_text, "start")) {
			if(!session->aframes && !session->vframes) {
				JANUS_LOG(LOG_ERR, "Not a playout session, can't start\n");
				error_code = JANUS_RECORDPLAY_ERROR_INVALID_STATE;
				g_snprintf(error_cause, 512, "Not a playout session, can't start");
				goto error;
			}
			/* Just a final message we make use of, e.g., to receive an ANSWER to our OFFER for a playout */
			if(!msg->sdp) {
				JANUS_LOG(LOG_ERR, "Missing SDP answer\n");
				error_code = JANUS_RECORDPLAY_ERROR_MISSING_ELEMENT;
				g_snprintf(error_cause, 512, "Missing SDP answer");
				goto error;
			}
			/* Done! */
			result = json_object();
			json_object_set_new(result, "status", json_string("playing"));
		} else if(!strcasecmp(request_text, "stop")) {
			/* Stop the recording/playout */
			session->active = FALSE;
			janus_mutex_lock(&session->rec_mutex);
			if(session->arc) {
				janus_recorder_close(session->arc);
				JANUS_LOG(LOG_INFO, "Closed audio recording %s\n", session->arc->filename ? session->arc->filename : "??");
				janus_recorder_free(session->arc);
			}
			session->arc = NULL;
			if(session->vrc) {
				janus_recorder_close(session->vrc);
				JANUS_LOG(LOG_INFO, "Closed video recording %s\n", session->vrc->filename ? session->vrc->filename : "??");
				janus_recorder_free(session->vrc);
			}
			session->vrc = NULL;
			janus_mutex_unlock(&session->rec_mutex);
			if(session->recorder) {
				if(session->recording) {
					/* Create a .nfo file for this recording */
					char nfofile[1024], nfo[1024];
					g_snprintf(nfofile, 1024, "%s/%"SCNu64".nfo", recordings_path, session->recording->id);
					FILE *file = fopen(nfofile, "wt");
					if(file == NULL) {
						JANUS_LOG(LOG_ERR, "Error creating file %s...\n", nfofile);
					} else {
						if(session->recording->arc_file && session->recording->vrc_file) {
							g_snprintf(nfo, 1024,
								"[%"SCNu64"]\r\n"
								"name = %s\r\n"
								"date = %s\r\n"
								"audio = %s.mjr\r\n"
								"video = %s.mjr\r\n",
									session->recording->id, session->recording->name, session->recording->date,
									session->recording->arc_file, session->recording->vrc_file);
						} else if(session->recording->arc_file) {
							g_snprintf(nfo, 1024,
								"[%"SCNu64"]\r\n"
								"name = %s\r\n"
								"date = %s\r\n"
								"audio = %s.mjr\r\n",
									session->recording->id, session->recording->name, session->recording->date,
									session->recording->arc_file);
						} else if(session->recording->vrc_file) {
							g_snprintf(nfo, 1024,
								"[%"SCNu64"]\r\n"
								"name = %s\r\n"
								"date = %s\r\n"
								"video = %s.mjr\r\n",
									session->recording->id, session->recording->name, session->recording->date,
									session->recording->vrc_file);
						}
						/* Write to the file now */
						fwrite(nfo, strlen(nfo), sizeof(char), file);
						fclose(file);
					}
<<<<<<< HEAD
				} else {
					JANUS_LOG(LOG_WARN, "Got a stop but missing recorder/recording! No .nfo file generated...\n");
=======
					/* Write to the file now */
					fwrite(nfo, strlen(nfo), sizeof(char), file);
					fclose(file);
					session->recording->completed = TRUE;
>>>>>>> 3e2163a2
				}
			}
			/* Done! */
			result = json_object();
			json_object_set_new(result, "status", json_string("stopped"));
			if(session->recording) {
				json_object_set_new(result, "id", json_integer(session->recording->id));
				janus_refcount_decrease(&session->recording->ref);
				session->recording = NULL;
			}
		} else {
			JANUS_LOG(LOG_ERR, "Unknown request '%s'\n", request_text);
			error_code = JANUS_RECORDPLAY_ERROR_INVALID_REQUEST;
			g_snprintf(error_cause, 512, "Unknown request '%s'", request_text);
			goto error;
		}

		/* Any SDP to handle? */
		if(msg->sdp) {
			session->firefox = strstr(msg->sdp, "Mozilla") ? TRUE : FALSE;
			JANUS_LOG(LOG_VERB, "This is involving a negotiation (%s) as well:\n%s\n", msg->sdp_type, msg->sdp);
		}

		/* Prepare JSON event */
		event = json_object();
		json_object_set_new(event, "recordplay", json_string("event"));
		if(result != NULL)
			json_object_set_new(event, "result", result);
		char *event_text = json_dumps(event, JSON_INDENT(3) | JSON_PRESERVE_ORDER);
		json_decref(event);
		JANUS_LOG(LOG_VERB, "Pushing event: %s\n", event_text);
		if(!sdp) {
			int ret = gateway->push_event(msg->handle, &janus_recordplay_plugin, msg->transaction, event_text, NULL, NULL);
			JANUS_LOG(LOG_VERB, "  >> %d (%s)\n", ret, janus_get_api_error(ret));
		} else {
			const char *type = session->recorder ? "answer" : "offer";
			/* How long will the gateway take to push the event? */
			g_atomic_int_set(&session->hangingup, 0);
			gint64 start = janus_get_monotonic_time();
			int res = gateway->push_event(msg->handle, &janus_recordplay_plugin, msg->transaction, event_text, type, sdp);
			JANUS_LOG(LOG_VERB, "  >> Pushing event: %d (took %"SCNu64" us)\n",
				res, janus_get_monotonic_time()-start);
			g_free(sdp);
		}
		g_free(event_text);
		janus_recordplay_message_free(msg);
		continue;
		
error:
		{
			/* Prepare JSON error event */
			json_t *event = json_object();
			json_object_set_new(event, "recordplay", json_string("event"));
			json_object_set_new(event, "error_code", json_integer(error_code));
			json_object_set_new(event, "error", json_string(error_cause));
			char *event_text = json_dumps(event, JSON_INDENT(3) | JSON_PRESERVE_ORDER);
			json_decref(event);
			JANUS_LOG(LOG_VERB, "Pushing event: %s\n", event_text);
			int ret = gateway->push_event(msg->handle, &janus_recordplay_plugin, msg->transaction, event_text, NULL, NULL);
			JANUS_LOG(LOG_VERB, "  >> %d (%s)\n", ret, janus_get_api_error(ret));
			g_free(event_text);
			janus_recordplay_message_free(msg);
		}
	}
	JANUS_LOG(LOG_VERB, "LeavingRecord&Play handler thread\n");
	return NULL;
}

void janus_recordplay_update_recordings_list(void) {
	if(recordings_path == NULL)
		return;
	JANUS_LOG(LOG_VERB, "Updating recordings list in %s\n", recordings_path);
	janus_mutex_lock(&recordings_mutex);
	/* First of all, let's keep track of which recordings are currently available */
	GList *old_recordings = NULL;
	if(recordings != NULL && g_hash_table_size(recordings) > 0) {
		GHashTableIter iter;
		gpointer value;
		g_hash_table_iter_init(&iter, recordings);
		while(g_hash_table_iter_next(&iter, NULL, &value)) {
			janus_recordplay_recording *rec = value;
			if(rec) {
				janus_refcount_increase(&rec->ref);
				old_recordings = g_list_append(old_recordings, GUINT_TO_POINTER(rec->id));
			}
		}
		janus_mutex_unlock(&recordings_mutex);
	}
	/* Open dir */
	DIR *dir = opendir(recordings_path);
	if(!dir) {
		JANUS_LOG(LOG_ERR, "Couldn't open folder...\n");
		g_list_free(old_recordings);
		return;
	}
	struct dirent *recent = NULL;
	char recpath[1024];
	while((recent = readdir(dir))) {
		int len = strlen(recent->d_name);
		if(len < 4)
			continue;
		if(strcasecmp(recent->d_name+len-4, ".nfo"))
			continue;
		JANUS_LOG(LOG_VERB, "Importing recording '%s'...\n", recent->d_name);
		memset(recpath, 0, 1024);
		g_snprintf(recpath, 1024, "%s/%s", recordings_path, recent->d_name);
		janus_config *nfo = janus_config_parse(recpath);
		if(nfo == NULL) { 
			JANUS_LOG(LOG_ERR, "Invalid recording '%s'...\n", recent->d_name);
			continue;
		}
		GList *cl = janus_config_get_categories(nfo);
		if(cl == NULL || cl->data == NULL) {
			JANUS_LOG(LOG_WARN, "No recording info in '%s', skipping...\n", recent->d_name);
			janus_config_destroy(nfo);
			continue;
		}
		janus_config_category *cat = (janus_config_category *)cl->data;
		guint64 id = atol(cat->name);
		if(id == 0) {
			JANUS_LOG(LOG_WARN, "Invalid ID, skipping...\n");
			janus_config_destroy(nfo);
			continue;
		}
		janus_recordplay_recording *rec = g_hash_table_lookup(recordings, GUINT_TO_POINTER(id));
		if(rec != NULL) {
			JANUS_LOG(LOG_VERB, "Skipping recording with ID %"SCNu64", it's already in the list...\n", id);
			janus_config_destroy(nfo);
			/* Mark that we updated this recording */
			old_recordings = g_list_remove(old_recordings, GUINT_TO_POINTER(id));
			janus_refcount_decrease(&rec->ref);
			continue;
		}
		janus_config_item *name = janus_config_get_item(cat, "name");
		janus_config_item *date = janus_config_get_item(cat, "date");
		janus_config_item *audio = janus_config_get_item(cat, "audio");
		janus_config_item *video = janus_config_get_item(cat, "video");
		if(!name || !name->value || strlen(name->value) == 0 || !date || !date->value || strlen(date->value) == 0) {
			JANUS_LOG(LOG_WARN, "Invalid info for recording %"SCNu64", skipping...\n", id);
			janus_config_destroy(nfo);
			continue;
		}
		if((!audio || !audio->value) && (!video || !video->value)) {
			JANUS_LOG(LOG_WARN, "No audio and no video in recording %"SCNu64", skipping...\n", id);
			janus_config_destroy(nfo);
			continue;
		}
		rec = (janus_recordplay_recording *)g_malloc0(sizeof(janus_recordplay_recording));
		rec->id = id;
		rec->name = g_strdup(name->value);
		rec->date = g_strdup(date->value);
		if(audio && audio->value) {
			rec->arc_file = g_strdup(audio->value);
			if(strstr(rec->arc_file, ".mjr")) {
				char *ext = strstr(rec->arc_file, ".mjr");
				*ext = '\0';
			}
		}
		if(video && video->value) {
			rec->vrc_file = g_strdup(video->value);
			if(strstr(rec->vrc_file, ".mjr")) {
				char *ext = strstr(rec->vrc_file, ".mjr");
				*ext = '\0';
			}
		}
		rec->viewers = NULL;
<<<<<<< HEAD
		g_atomic_int_set(&rec->destroyed, 0);
		janus_refcount_init(&rec->ref, janus_recordplay_recording_free);
=======
		rec->destroyed = 0;
		rec->completed = TRUE;
>>>>>>> 3e2163a2
		janus_mutex_init(&rec->mutex);
		
		janus_config_destroy(nfo);

		/* Add to the list of recordings */
		g_hash_table_insert(recordings, GUINT_TO_POINTER(id), rec);
	}
	closedir(dir);
	/* Now let's check if any of the previously existing recordings was removed */
	if(old_recordings != NULL) {
		while(old_recordings != NULL) {
			guint64 id = GPOINTER_TO_UINT(old_recordings->data);
			JANUS_LOG(LOG_VERB, "Recording %"SCNu64" is not available anymore, removing...\n", id);
			janus_recordplay_recording *old_rec = g_hash_table_lookup(recordings, GUINT_TO_POINTER(id));
			if(old_rec != NULL) {
				/* Remove it */
				g_hash_table_remove(recordings, GUINT_TO_POINTER(id));
				janus_refcount_decrease(&old_rec->ref);
			}
			old_recordings = old_recordings->next;
		}
		g_list_free(old_recordings);
	}
	janus_mutex_unlock(&recordings_mutex);
}

janus_recordplay_frame_packet *janus_recordplay_get_frames(const char *dir, const char *filename) {
	if(!dir || !filename)
		return NULL;
	/* Open the file */
	char source[1024];
	if(strstr(filename, ".mjr"))
		g_snprintf(source, 1024, "%s/%s", dir, filename);
	else
		g_snprintf(source, 1024, "%s/%s.mjr", dir, filename);
	FILE *file = fopen(source, "rb");
	if(file == NULL) {
		JANUS_LOG(LOG_ERR, "Could not open file %s\n", source);
		return NULL;
	}
	fseek(file, 0L, SEEK_END);
	long fsize = ftell(file);
	fseek(file, 0L, SEEK_SET);
	JANUS_LOG(LOG_VERB, "File is %zu bytes\n", fsize);

	/* Pre-parse */
	JANUS_LOG(LOG_VERB, "Pre-parsing file %s to generate ordered index...\n", source);
	gboolean parsed_header = FALSE;
	int bytes = 0;
	long offset = 0;
	uint16_t len = 0, count = 0;
	uint32_t first_ts = 0, last_ts = 0, reset = 0;	/* To handle whether there's a timestamp reset in the recording */
	char prebuffer[1500];
	memset(prebuffer, 0, 1500);
	/* Let's look for timestamp resets first */
	while(offset < fsize) {
		/* Read frame header */
		fseek(file, offset, SEEK_SET);
		bytes = fread(prebuffer, sizeof(char), 8, file);
		if(bytes != 8 || prebuffer[0] != 'M') {
			JANUS_LOG(LOG_ERR, "Invalid header...\n");
			fclose(file);
			return NULL;
		}
		if(prebuffer[1] == 'E') {
			/* Either the old .mjr format header ('MEETECHO' header followed by 'audio' or 'video'), or a frame */
			offset += 8;
			bytes = fread(&len, sizeof(uint16_t), 1, file);
			len = ntohs(len);
			offset += 2;
			if(len == 5 && !parsed_header) {
				/* This is the main header */
				parsed_header = TRUE;
				JANUS_LOG(LOG_VERB, "Old .mjr header format\n");
				bytes = fread(prebuffer, sizeof(char), 5, file);
				if(prebuffer[0] == 'v') {
					JANUS_LOG(LOG_INFO, "This is a video recording, assuming VP8\n");
				} else if(prebuffer[0] == 'a') {
					JANUS_LOG(LOG_INFO, "This is an audio recording, assuming Opus\n");
				} else {
					JANUS_LOG(LOG_WARN, "Unsupported recording media type...\n");
					fclose(file);
					return NULL;
				}
				offset += len;
				continue;
			} else if(len < 12) {
				/* Not RTP, skip */
				JANUS_LOG(LOG_VERB, "Skipping packet (not RTP?)\n");
				offset += len;
				continue;
			}
		} else if(prebuffer[1] == 'J') {
			/* New .mjr format, the header may contain useful info */
			offset += 8;
			bytes = fread(&len, sizeof(uint16_t), 1, file);
			len = ntohs(len);
			offset += 2;
			if(len > 0 && !parsed_header) {
				/* This is the info header */
				JANUS_LOG(LOG_VERB, "New .mjr header format\n");
				bytes = fread(prebuffer, sizeof(char), len, file);
				parsed_header = TRUE;
				prebuffer[len] = '\0';
				json_error_t error;
				json_t *info = json_loads(prebuffer, 0, &error);
				if(!info) {
					JANUS_LOG(LOG_ERR, "JSON error: on line %d: %s\n", error.line, error.text);
					JANUS_LOG(LOG_WARN, "Error parsing info header...\n");
					fclose(file);
					return NULL;
				}
				/* Is it audio or video? */
				json_t *type = json_object_get(info, "t");
				if(!type || !json_is_string(type)) {
					JANUS_LOG(LOG_WARN, "Missing/invalid recording type in info header...\n");
					fclose(file);
					return NULL;
				}
				const char *t = json_string_value(type);
				int video = 0;
				gint64 c_time = 0, w_time = 0;
				if(!strcasecmp(t, "v")) {
					video = 1;
				} else if(!strcasecmp(t, "a")) {
					video = 0;
				} else {
					JANUS_LOG(LOG_WARN, "Unsupported recording type '%s' in info header...\n", t);
					fclose(file);
					return NULL;
				}
				/* What codec was used? */
				json_t *codec = json_object_get(info, "c");
				if(!codec || !json_is_string(codec)) {
					JANUS_LOG(LOG_WARN, "Missing recording codec in info header...\n");
					fclose(file);
					return NULL;
				}
				const char *c = json_string_value(codec);
				if(video && strcasecmp(c, "vp8")) {
					JANUS_LOG(LOG_WARN, "The post-processor only suupports VP8 video for now (was '%s')...\n", c);
					fclose(file);
					return NULL;
				} else if(!video && strcasecmp(c, "opus")) {
					JANUS_LOG(LOG_WARN, "The post-processor only suupports Opus audio for now (was '%s')...\n", c);
					fclose(file);
					return NULL;
				}
				/* When was the file created? */
				json_t *created = json_object_get(info, "s");
				if(!created || !json_is_integer(created)) {
					JANUS_LOG(LOG_WARN, "Missing recording created time in info header...\n");
					fclose(file);
					return NULL;
				}
				c_time = json_integer_value(created);
				/* When was the first frame written? */
				json_t *written = json_object_get(info, "u");
				if(!written || !json_is_integer(written)) {
					JANUS_LOG(LOG_WARN, "Missing recording written time in info header...\n");
					fclose(file);
					return NULL;
				}
				w_time = json_integer_value(created);
				/* Summary */
				JANUS_LOG(LOG_VERB, "This is %s recording:\n", video ? "a video" : "an audio");
				JANUS_LOG(LOG_VERB, "  -- Codec:   %s\n", c);
				JANUS_LOG(LOG_VERB, "  -- Created: %"SCNi64"\n", c_time);
				JANUS_LOG(LOG_VERB, "  -- Written: %"SCNi64"\n", w_time);
			}
		} else {
			JANUS_LOG(LOG_ERR, "Invalid header...\n");
			fclose(file);
			return NULL;
		}
		/* Only read RTP header */
		bytes = fread(prebuffer, sizeof(char), 16, file);
		rtp_header *rtp = (rtp_header *)prebuffer;
		if(last_ts == 0) {
			first_ts = ntohl(rtp->timestamp);
			if(first_ts > 1000*1000)	/* Just used to check whether a packet is pre- or post-reset */
				first_ts -= 1000*1000;
		} else {
			if(ntohl(rtp->timestamp) < last_ts) {
				/* The new timestamp is smaller than the next one, is it a timestamp reset or simply out of order? */
				if(last_ts-ntohl(rtp->timestamp) > 2*1000*1000*1000) {
					reset = ntohl(rtp->timestamp);
					JANUS_LOG(LOG_VERB, "Timestamp reset: %"SCNu32"\n", reset);
				}
			} else if(ntohl(rtp->timestamp) < reset) {
				JANUS_LOG(LOG_VERB, "Updating timestamp reset: %"SCNu32" (was %"SCNu32")\n", ntohl(rtp->timestamp), reset);
				reset = ntohl(rtp->timestamp);
			}
		}
		last_ts = ntohl(rtp->timestamp);
		/* Skip data for now */
		offset += len;
	}
	/* Now let's parse the frames and order them */
	offset = 0;
	janus_recordplay_frame_packet *list = NULL, *last = NULL;
	while(offset < fsize) {
		/* Read frame header */
		fseek(file, offset, SEEK_SET);
		bytes = fread(prebuffer, sizeof(char), 8, file);
		prebuffer[8] = '\0';
		JANUS_LOG(LOG_HUGE, "Header: %s\n", prebuffer);
		offset += 8;
		bytes = fread(&len, sizeof(uint16_t), 1, file);
		len = ntohs(len);
		JANUS_LOG(LOG_HUGE, "  -- Length: %"SCNu16"\n", len);
		offset += 2;
		if(prebuffer[1] == 'J' || len < 12) {
			/* Not RTP, skip */
			JANUS_LOG(LOG_HUGE, "  -- Not RTP, skipping\n");
			offset += len;
			continue;
		}
		/* Only read RTP header */
		bytes = fread(prebuffer, sizeof(char), 16, file);
		rtp_header *rtp = (rtp_header *)prebuffer;
		JANUS_LOG(LOG_HUGE, "  -- RTP packet (ssrc=%"SCNu32", pt=%"SCNu16", ext=%"SCNu16", seq=%"SCNu16", ts=%"SCNu32")\n",
				ntohl(rtp->ssrc), rtp->type, rtp->extension, ntohs(rtp->seq_number), ntohl(rtp->timestamp));
		/* Generate frame packet and insert in the ordered list */
		janus_recordplay_frame_packet *p = g_malloc0(sizeof(janus_recordplay_frame_packet));
		if(p == NULL) {
			JANUS_LOG(LOG_ERR, "Memory error!\n");
			fclose(file);
			return NULL;
		}
		p->seq = ntohs(rtp->seq_number);
		if(reset == 0) {
			/* Simple enough... */
			p->ts = ntohl(rtp->timestamp);
		} else {
			/* Is this packet pre- or post-reset? */
			if(ntohl(rtp->timestamp) > first_ts) {
				/* Pre-reset... */
				p->ts = ntohl(rtp->timestamp);
			} else {
				/* Post-reset... */
				uint64_t max32 = UINT32_MAX;
				max32++;
				p->ts = max32+ntohl(rtp->timestamp);
			}
		}
		p->len = len;
		p->offset = offset;
		p->next = NULL;
		p->prev = NULL;
		if(list == NULL) {
			/* First element becomes the list itself (and the last item), at least for now */
			list = p;
			last = p;
		} else {
			/* Check where we should insert this, starting from the end */
			int added = 0;
			janus_recordplay_frame_packet *tmp = last;
			while(tmp) {
				if(tmp->ts < p->ts) {
					/* The new timestamp is greater than the last one we have, append */
					added = 1;
					if(tmp->next != NULL) {
						/* We're inserting */
						tmp->next->prev = p;
						p->next = tmp->next;
					} else {
						/* Update the last packet */
						last = p;
					}
					tmp->next = p;
					p->prev = tmp;
					break;
				} else if(tmp->ts == p->ts) {
					/* Same timestamp, check the sequence number */
					if(tmp->seq < p->seq && (abs(tmp->seq - p->seq) < 10000)) {
						/* The new sequence number is greater than the last one we have, append */
						added = 1;
						if(tmp->next != NULL) {
							/* We're inserting */
							tmp->next->prev = p;
							p->next = tmp->next;
						} else {
							/* Update the last packet */
							last = p;
						}
						tmp->next = p;
						p->prev = tmp;
						break;
					} else if(tmp->seq > p->seq && (abs(tmp->seq - p->seq) > 10000)) {
						/* The new sequence number (resetted) is greater than the last one we have, append */
						added = 1;
						if(tmp->next != NULL) {
							/* We're inserting */
							tmp->next->prev = p;
							p->next = tmp->next;
						} else {
							/* Update the last packet */
							last = p;
						}
						tmp->next = p;
						p->prev = tmp;
						break;
					}
				}
				/* If either the timestamp ot the sequence number we just got is smaller, keep going back */
				tmp = tmp->prev;
			}
			if(!added) {
				/* We reached the start */
				p->next = list;
				list->prev = p;
				list = p;
			}
		}
		/* Skip data for now */
		offset += len;
		count++;
	}
	
	JANUS_LOG(LOG_VERB, "Counted %"SCNu16" RTP packets\n", count);
	janus_recordplay_frame_packet *tmp = list;
	count = 0;
	while(tmp) {
		count++;
		JANUS_LOG(LOG_HUGE, "[%10lu][%4d] seq=%"SCNu16", ts=%"SCNu64"\n", tmp->offset, tmp->len, tmp->seq, tmp->ts);
		tmp = tmp->next;
	}
	JANUS_LOG(LOG_VERB, "Counted %"SCNu16" frame packets\n", count);
	
	/* Done! */
	fclose(file);
	return list;
}

static void *janus_recordplay_playout_thread(void *data) {
	janus_recordplay_session *session = (janus_recordplay_session *)data;
	if(!session) {
		JANUS_LOG(LOG_ERR, "Invalid session, can't start playout thread...\n");
		g_thread_unref(g_thread_self());
		return NULL;
	}
	janus_refcount_increase(&session->ref);
	if(!session->recording) {
		janus_refcount_decrease(&session->ref);
		JANUS_LOG(LOG_ERR, "No recording object, can't start playout thread...\n");
		g_thread_unref(g_thread_self());
		return NULL;
	}
	janus_refcount_increase(&session->recording->ref);
	janus_recordplay_recording *rec = session->recording;
	if(session->recorder) {
		janus_refcount_decrease(&rec->ref);
		janus_refcount_decrease(&session->ref);
		JANUS_LOG(LOG_ERR, "This is a recorder, can't start playout thread...\n");
		g_thread_unref(g_thread_self());
		return NULL;
	}
	if(!session->aframes && !session->vframes) {
		janus_refcount_decrease(&rec->ref);
		janus_refcount_decrease(&session->ref);
		JANUS_LOG(LOG_ERR, "No audio and no video frames, can't start playout thread...\n");
		g_thread_unref(g_thread_self());
		return NULL;
	}
	JANUS_LOG(LOG_INFO, "Joining playout thread\n");
	/* Open the files */
	FILE *afile = NULL, *vfile = NULL;
	if(session->aframes) {
		char source[1024];
		if(strstr(rec->arc_file, ".mjr"))
			g_snprintf(source, 1024, "%s/%s", recordings_path, rec->arc_file);
		else
			g_snprintf(source, 1024, "%s/%s.mjr", recordings_path, rec->arc_file);
		afile = fopen(source, "rb");
		if(afile == NULL) {
			janus_refcount_decrease(&rec->ref);
			janus_refcount_decrease(&session->ref);
			JANUS_LOG(LOG_ERR, "Could not open audio file %s, can't start playout thread...\n", source);
			g_thread_unref(g_thread_self());
			return NULL;
		}
	}
	if(session->vframes) {
		char source[1024];
		if(strstr(rec->vrc_file, ".mjr"))
			g_snprintf(source, 1024, "%s/%s", recordings_path, rec->vrc_file);
		else
			g_snprintf(source, 1024, "%s/%s.mjr", recordings_path, rec->vrc_file);
		vfile = fopen(source, "rb");
		if(vfile == NULL) {
			janus_refcount_decrease(&rec->ref);
			janus_refcount_decrease(&session->ref);
			JANUS_LOG(LOG_ERR, "Could not open video file %s, can't start playout thread...\n", source);
			if(afile)
				fclose(afile);
			afile = NULL;
			g_thread_unref(g_thread_self());
			return NULL;
		}
	}
	
	/* Timer */
	gboolean asent = FALSE, vsent = FALSE;
	struct timeval now, abefore, vbefore;
	time_t d_s, d_us;
	gettimeofday(&now, NULL);
	gettimeofday(&abefore, NULL);
	gettimeofday(&vbefore, NULL);

	janus_recordplay_frame_packet *audio = session->aframes, *video = session->vframes;
	char *buffer = (char *)g_malloc0(1500);
	memset(buffer, 0, 1500);
	int bytes = 0;
	int64_t ts_diff = 0, passed = 0;
	
	while(!g_atomic_int_get(&session->destroyed) && session->active
			&& !g_atomic_int_get(&rec->destroyed) && (audio || video)) {
		if(!asent && !vsent) {
			/* We skipped the last round, so sleep a bit (5ms) */
			usleep(5000);
		}
		asent = FALSE;
		vsent = FALSE;
		if(audio) {
			if(audio == session->aframes) {
				/* First packet, send now */
				fseek(afile, audio->offset, SEEK_SET);
				bytes = fread(buffer, sizeof(char), audio->len, afile);
				if(bytes != audio->len)
					JANUS_LOG(LOG_WARN, "Didn't manage to read all the bytes we needed (%d < %d)...\n", bytes, audio->len);
				/* Update payload type */
				rtp_header *rtp = (rtp_header *)buffer;
				rtp->type = OPUS_PT;	/* FIXME We assume it's Opus */
				if(gateway != NULL)
					gateway->relay_rtp(session->handle, 0, (char *)buffer, bytes);
				gettimeofday(&now, NULL);
				abefore.tv_sec = now.tv_sec;
				abefore.tv_usec = now.tv_usec;
				asent = TRUE;
				audio = audio->next;
			} else {
				/* What's the timestamp skip from the previous packet? */
				ts_diff = audio->ts - audio->prev->ts;
				ts_diff = (ts_diff*1000)/48;	/* FIXME Again, we're assuming Opus and it's 48khz */
				/* Check if it's time to send */
				gettimeofday(&now, NULL);
				d_s = now.tv_sec - abefore.tv_sec;
				d_us = now.tv_usec - abefore.tv_usec;
				if(d_us < 0) {
					d_us += 1000000;
					--d_s;
				}
				passed = d_s*1000000 + d_us;
				if(passed < (ts_diff-5000)) {
					asent = FALSE;
				} else {
					/* Update the reference time */
					abefore.tv_usec += ts_diff%1000000;
					if(abefore.tv_usec > 1000000) {
						abefore.tv_sec++;
						abefore.tv_usec -= 1000000;
					}
					if(ts_diff/1000000 > 0) {
						abefore.tv_sec += ts_diff/1000000;
						abefore.tv_usec -= ts_diff/1000000;
					}
					/* Send now */
					fseek(afile, audio->offset, SEEK_SET);
					bytes = fread(buffer, sizeof(char), audio->len, afile);
					if(bytes != audio->len)
						JANUS_LOG(LOG_WARN, "Didn't manage to read all the bytes we needed (%d < %d)...\n", bytes, audio->len);
					/* Update payload type */
					rtp_header *rtp = (rtp_header *)buffer;
					rtp->type = OPUS_PT;	/* FIXME We assume it's Opus */
					if(gateway != NULL)
						gateway->relay_rtp(session->handle, 0, (char *)buffer, bytes);
					asent = TRUE;
					audio = audio->next;
				}
			}
		}
		if(video) {
			if(video == session->vframes) {
				/* First packets: there may be many of them with the same timestamp, send them all */
				uint64_t ts = video->ts;
				while(video && video->ts == ts) {
					fseek(vfile, video->offset, SEEK_SET);
					bytes = fread(buffer, sizeof(char), video->len, vfile);
					if(bytes != video->len)
						JANUS_LOG(LOG_WARN, "Didn't manage to read all the bytes we needed (%d < %d)...\n", bytes, video->len);
					/* Update payload type */
					rtp_header *rtp = (rtp_header *)buffer;
					rtp->type = VP8_PT;	/* FIXME We assume it's VP8 */
					if(gateway != NULL)
						gateway->relay_rtp(session->handle, 1, (char *)buffer, bytes);
					video = video->next;
				}
				vsent = TRUE;
				gettimeofday(&now, NULL);
				vbefore.tv_sec = now.tv_sec;
				vbefore.tv_usec = now.tv_usec;
			} else {
				/* What's the timestamp skip from the previous packet? */
				ts_diff = video->ts - video->prev->ts;
				ts_diff = (ts_diff*1000)/90;
				/* Check if it's time to send */
				gettimeofday(&now, NULL);
				d_s = now.tv_sec - vbefore.tv_sec;
				d_us = now.tv_usec - vbefore.tv_usec;
				if(d_us < 0) {
					d_us += 1000000;
					--d_s;
				}
				passed = d_s*1000000 + d_us;
				if(passed < (ts_diff-5000)) {
					vsent = FALSE;
				} else {
					/* Update the reference time */
					vbefore.tv_usec += ts_diff%1000000;
					if(vbefore.tv_usec > 1000000) {
						vbefore.tv_sec++;
						vbefore.tv_usec -= 1000000;
					}
					if(ts_diff/1000000 > 0) {
						vbefore.tv_sec += ts_diff/1000000;
						vbefore.tv_usec -= ts_diff/1000000;
					}
					/* There may be multiple packets with the same timestamp, send them all */
					uint64_t ts = video->ts;
					while(video && video->ts == ts) {
						/* Send now */
						fseek(vfile, video->offset, SEEK_SET);
						bytes = fread(buffer, sizeof(char), video->len, vfile);
						if(bytes != video->len)
							JANUS_LOG(LOG_WARN, "Didn't manage to read all the bytes we needed (%d < %d)...\n", bytes, video->len);
						/* Update payload type */
						rtp_header *rtp = (rtp_header *)buffer;
						rtp->type = VP8_PT;	/* FIXME We assume it's VP8 */
						if(gateway != NULL)
							gateway->relay_rtp(session->handle, 1, (char *)buffer, bytes);
						video = video->next;
					}
					vsent = TRUE;
				}
			}
		}
	}
	
	g_free(buffer);

	/* Get rid of the indexes */
	janus_recordplay_frame_packet *tmp = NULL;
	audio = session->aframes;
	while(audio) {
		tmp = audio->next;
		g_free(audio);
		audio = tmp;
	}
	session->aframes = NULL;
	video = session->vframes;
	while(video) {
		tmp = video->next;
		g_free(video);
		video = tmp;
	}
	session->vframes = NULL;

	if(afile)
		fclose(afile);
	afile = NULL;
	if(vfile)
		fclose(vfile);
	vfile = NULL;

	/* Remove from the list of viewers */
	janus_mutex_lock(&rec->mutex);
	rec->viewers = g_list_remove(rec->viewers, session);
	janus_mutex_unlock(&rec->mutex);

	/* Tell the core to tear down the PeerConnection, hangup_media will do the rest */
	gateway->close_pc(session->handle);
	
	janus_refcount_decrease(&rec->ref);
	janus_refcount_decrease(&session->ref);

	JANUS_LOG(LOG_INFO, "Leaving playout thread\n");
	g_thread_unref(g_thread_self());
	return NULL;
}<|MERGE_RESOLUTION|>--- conflicted
+++ resolved
@@ -371,27 +371,16 @@
 janus_recordplay_frame_packet *janus_recordplay_get_frames(const char *dir, const char *filename);
 
 typedef struct janus_recordplay_recording {
-<<<<<<< HEAD
 	guint64 id;					/* Recording unique ID */
 	char *name;					/* Name of the recording */
 	char *date;					/* Time of the recording */
 	char *arc_file;				/* Audio file name */
 	char *vrc_file;				/* Video file name */
 	GList *viewers;				/* List of users watching this recording */
+	volatile gint completed;	/* Whether this recording was completed or still going on */
 	volatile gint destroyed;	/* Whether this recording has been marked as destroyed */
 	janus_refcount ref;			/* Reference counter */
 	janus_mutex mutex;			/* Mutex for this recording */
-=======
-	guint64 id;			/* Recording unique ID */
-	char *name;			/* Name of the recording */
-	char *date;			/* Time of the recording */
-	char *arc_file;		/* Audio file name */
-	char *vrc_file;		/* Video file name */
-	gboolean completed;	/* Whether this recording was completed or still going on */
-	GList *viewers;		/* List of users watching this recording */
-	gint64 destroyed;	/* Lazy timestamp to mark recordings as destroyed */
-	janus_mutex mutex;	/* Mutex for this recording */
->>>>>>> 3e2163a2
 } janus_recordplay_recording;
 static GHashTable *recordings = NULL;
 static janus_mutex recordings_mutex;
@@ -794,12 +783,9 @@
 		g_hash_table_iter_init(&iter, recordings);
 		while (g_hash_table_iter_next(&iter, NULL, &value)) {
 			janus_recordplay_recording *rec = value;
-<<<<<<< HEAD
+			if(!g_atomic_int_get(&rec->completed))	/* Ongoing recording, skip */
+				continue;
 			janus_refcount_increase(&rec->ref);
-=======
-			if(!rec->completed)	/* Ongoing recording, skip */
-				continue;
->>>>>>> 3e2163a2
 			json_t *ml = json_object();
 			json_object_set_new(ml, "id", json_integer(rec->id));
 			json_object_set_new(ml, "name", json_string(rec->name));
@@ -1163,14 +1149,10 @@
 			rec->id = id;
 			rec->name = g_strdup(name_text);
 			rec->viewers = NULL;
-<<<<<<< HEAD
 			g_atomic_int_set(&rec->destroyed, 0);
+			g_atomic_int_set(&rec->completed, 0);
 			janus_refcount_init(&rec->ref, janus_recordplay_recording_free);
 			janus_refcount_increase(&rec->ref);	/* This is for the user writing the recording */
-=======
-			rec->destroyed = 0;
-			rec->completed = FALSE;
->>>>>>> 3e2163a2
 			janus_mutex_init(&rec->mutex);
 			/* Create a date string */
 			time_t t = time(NULL);
@@ -1401,16 +1383,10 @@
 						/* Write to the file now */
 						fwrite(nfo, strlen(nfo), sizeof(char), file);
 						fclose(file);
+						g_atomic_int_set(&session->recording->completed, 1);
 					}
-<<<<<<< HEAD
 				} else {
 					JANUS_LOG(LOG_WARN, "Got a stop but missing recorder/recording! No .nfo file generated...\n");
-=======
-					/* Write to the file now */
-					fwrite(nfo, strlen(nfo), sizeof(char), file);
-					fclose(file);
-					session->recording->completed = TRUE;
->>>>>>> 3e2163a2
 				}
 			}
 			/* Done! */
@@ -1577,13 +1553,9 @@
 			}
 		}
 		rec->viewers = NULL;
-<<<<<<< HEAD
 		g_atomic_int_set(&rec->destroyed, 0);
+		g_atomic_int_set(&rec->completed, 1);
 		janus_refcount_init(&rec->ref, janus_recordplay_recording_free);
-=======
-		rec->destroyed = 0;
-		rec->completed = TRUE;
->>>>>>> 3e2163a2
 		janus_mutex_init(&rec->mutex);
 		
 		janus_config_destroy(nfo);
