--- conflicted
+++ resolved
@@ -969,10 +969,7 @@
 				json_object_set_new(result, "event", json_string("hangup"));
 				json_object_set_new(result, "username", json_string(session->username));
 				json_object_set_new(result, "reason", json_string("User busy"));
-<<<<<<< HEAD
 				/* Hangup the call attempt of the user */
-=======
->>>>>>> f5648230
 				gateway->close_pc(session->handle);
 			} else {
 				/* Any SDP to handle? if not, something's wrong */
@@ -1219,12 +1216,8 @@
 			result = json_object();
 			json_object_set_new(result, "event", json_string("hangup"));
 			json_object_set_new(result, "username", json_string(session->username));
-<<<<<<< HEAD
 			json_object_set_new(result, "reason", json_string(hangup_text));
 			/* Hangup the call on the user, if it's still up */
-=======
-			json_object_set_new(result, "reason", json_string("We did the hangup"));
->>>>>>> f5648230
 			gateway->close_pc(session->handle);
 			if(peer != NULL) {
 				/* Send event to our peer too */
