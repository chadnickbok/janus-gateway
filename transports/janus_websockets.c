--- conflicted
+++ resolved
@@ -115,10 +115,7 @@
 	GAsyncQueue *messages;					/* Queue of outgoing messages to push */
 	unsigned char *buffer;					/* Buffer containing the message to send */
 	int buflen;								/* Length of the buffer (may be resized after re-allocations) */
-<<<<<<< HEAD
-=======
 	int bufpending;							/* Data an interrupted previous write couldn't send */
->>>>>>> f84cebb6
 	int bufoffset;							/* Offset from where the interrupted previous write should resume */
 	janus_mutex mutex;						/* Mutex to lock/unlock this session */
 	volatile gint session_timeout;			/* Whether a Janus session timeout occurred in the core */
@@ -737,17 +734,11 @@
 			ws_client->messages = g_async_queue_new();
 			ws_client->buffer = NULL;
 			ws_client->buflen = 0;
-<<<<<<< HEAD
+			ws_client->bufpending = 0;
 			ws_client->bufoffset = 0;
 			g_atomic_int_set(&ws_client->session_timeout, 0);
 			g_atomic_int_set(&ws_client->destroyed, 0);
 			ws_client->ts = janus_transport_session_create(ws_client, NULL);
-=======
-			ws_client->bufpending = 0;
-			ws_client->bufoffset = 0;
-			ws_client->session_timeout = 0;
-			ws_client->destroy = 0;
->>>>>>> f84cebb6
 			janus_mutex_init(&ws_client->mutex);
 			/* Let us know when the WebSocket channel becomes writeable */
 			libwebsocket_callback_on_writable(this, wsi);
@@ -780,22 +771,8 @@
 			if(!g_atomic_int_get(&ws_client->destroyed) && !g_atomic_int_get(&stopping)) {
 				janus_mutex_lock(&ws_client->mutex);
 				/* Check if we have a pending/partial write to complete first */
-<<<<<<< HEAD
-				if(ws_client->buffer && ws_client->bufoffset > 0
+				if(ws_client->buffer && ws_client->bufpending > 0 && ws_client->bufoffset > 0
 						&& !g_atomic_int_get(&ws_client->destroyed) && !g_atomic_int_get(&stopping)) {
-					int pending = ws_client->buflen - ws_client->bufoffset - LWS_SEND_BUFFER_POST_PADDING;
-					JANUS_LOG(LOG_VERB, "[WSS-%p] Completing pending WebSocket write (still need to write last %d/%d bytes)...\n",
-						wsi, pending, ws_client->buflen - LWS_SEND_BUFFER_PRE_PADDING);
-					int sent = libwebsocket_write(wsi, ws_client->buffer + ws_client->bufoffset, pending, LWS_WRITE_TEXT);
-					JANUS_LOG(LOG_VERB, "[WSS-%p]   -- Sent %d/%d bytes\n", wsi, sent, pending);
-					if(sent > -1 && sent < pending) {
-						/* We still couldn't send everything that was left, we'll try and complete this in the next round */
-						ws_client->bufoffset += sent;
-					} else {
-						/* Clear the pending/partial write queue */
-=======
-				if(ws_client->buffer && ws_client->bufpending > 0 && ws_client->bufoffset > 0
-						&& !ws_client->destroy && !g_atomic_int_get(&stopping)) {
 					JANUS_LOG(LOG_VERB, "[WSS-%p] Completing pending WebSocket write (still need to write last %d bytes)...\n",
 						wsi, ws_client->bufpending);
 					int sent = libwebsocket_write(wsi, ws_client->buffer + ws_client->bufoffset, ws_client->bufpending, LWS_WRITE_TEXT);
@@ -807,7 +784,6 @@
 					} else {
 						/* Clear the pending/partial write queue */
 						ws_client->bufpending = 0;
->>>>>>> f84cebb6
 						ws_client->bufoffset = 0;
 					}
 					/* Done for this round, check the next response/notification later */
@@ -837,14 +813,6 @@
 					JANUS_LOG(LOG_VERB, "[WSS-%p]   -- Sent %d/%zu bytes\n", wsi, sent, strlen(response));
 					if(sent > -1 && sent < (int)strlen(response)) {
 						/* We couldn't send everything in a single write, we'll complete this in the next round */
-<<<<<<< HEAD
-						ws_client->bufoffset = LWS_SEND_BUFFER_PRE_PADDING + sent;
-						JANUS_LOG(LOG_VERB, "[WSS-%p]   -- Couldn't write all bytes, setting offset %d\n", wsi, ws_client->bufoffset);
-					} else {
-						/* We can get rid of the message */
-						g_free(response);
-					}
-=======
 						ws_client->bufpending = strlen(response) - sent;
 						ws_client->bufoffset = LWS_SEND_BUFFER_PRE_PADDING + sent;
 						JANUS_LOG(LOG_VERB, "[WSS-%p]   -- Couldn't write all bytes (%d missing), setting offset %d\n",
@@ -852,7 +820,6 @@
 					}
 					/* We can get rid of the message */
 					g_free(response);
->>>>>>> f84cebb6
 					/* Done for this round, check the next response/notification later */
 					libwebsocket_callback_on_writable(this, wsi);
 					janus_mutex_unlock(&ws_client->mutex);
@@ -889,10 +856,7 @@
 				g_free(ws_client->buffer);
 				ws_client->buffer = NULL;
 				ws_client->buflen = 0;
-<<<<<<< HEAD
-=======
 				ws_client->bufpending = 0;
->>>>>>> f84cebb6
 				ws_client->bufoffset = 0;
 				janus_mutex_unlock(&ws_client->mutex);
 			}
@@ -949,17 +913,11 @@
 			ws_client->messages = g_async_queue_new();
 			ws_client->buffer = NULL;
 			ws_client->buflen = 0;
-<<<<<<< HEAD
+			ws_client->bufpending = 0;
 			ws_client->bufoffset = 0;
 			g_atomic_int_set(&ws_client->session_timeout, 0);
 			g_atomic_int_set(&ws_client->destroyed, 0);
 			ws_client->ts = janus_transport_session_create(ws_client, NULL);
-=======
-			ws_client->bufpending = 0;
-			ws_client->bufoffset = 0;
-			ws_client->session_timeout = 0;
-			ws_client->destroy = 0;
->>>>>>> f84cebb6
 			janus_mutex_init(&ws_client->mutex);
 			/* Let us know when the WebSocket channel becomes writeable */
 			libwebsocket_callback_on_writable(this, wsi);
@@ -992,22 +950,8 @@
 			if(!g_atomic_int_get(&ws_client->destroyed) && !g_atomic_int_get(&stopping)) {
 				janus_mutex_lock(&ws_client->mutex);
 				/* Check if we have a pending/partial write to complete first */
-<<<<<<< HEAD
-				if(ws_client->buffer && ws_client->bufoffset > 0
+				if(ws_client->buffer && ws_client->bufpending > 0 && ws_client->bufoffset > 0
 						&& !g_atomic_int_get(&ws_client->destroyed) && !g_atomic_int_get(&stopping)) {
-					int pending = ws_client->buflen - ws_client->bufoffset - LWS_SEND_BUFFER_POST_PADDING;
-					JANUS_LOG(LOG_VERB, "[AdminWSS-%p] Completing pending WebSocket write (still need to write last %d/%d bytes)...\n",
-						wsi, pending, ws_client->buflen - LWS_SEND_BUFFER_PRE_PADDING);
-					int sent = libwebsocket_write(wsi, ws_client->buffer + ws_client->bufoffset, pending, LWS_WRITE_TEXT);
-					JANUS_LOG(LOG_VERB, "[AdminWSS-%p]   -- Sent %d/%d bytes\n", wsi, sent, pending);
-					if(sent > -1 && sent < pending) {
-						/* We still couldn't send everything that was left, we'll try and complete this in the next round */
-						ws_client->bufoffset += sent;
-					} else {
-						/* Clear the pending/partial write queue */
-=======
-				if(ws_client->buffer && ws_client->bufpending > 0 && ws_client->bufoffset > 0
-						&& !ws_client->destroy && !g_atomic_int_get(&stopping)) {
 					JANUS_LOG(LOG_VERB, "[AdminWSS-%p] Completing pending WebSocket write (still need to write last %d bytes)...\n",
 						wsi, ws_client->bufpending);
 					int sent = libwebsocket_write(wsi, ws_client->buffer + ws_client->bufoffset, ws_client->bufpending, LWS_WRITE_TEXT);
@@ -1019,7 +963,6 @@
 					} else {
 						/* Clear the pending/partial write queue */
 						ws_client->bufpending = 0;
->>>>>>> f84cebb6
 						ws_client->bufoffset = 0;
 					}
 					/* Done for this round, check the next response/notification later */
@@ -1049,14 +992,6 @@
 					JANUS_LOG(LOG_VERB, "[AdminWSS-%p]   -- Sent %d/%zu bytes\n", wsi, sent, strlen(response));
 					if(sent > -1 && sent < (int)strlen(response)) {
 						/* We couldn't send everything in a single write, we'll complete this in the next round */
-<<<<<<< HEAD
-						ws_client->bufoffset = LWS_SEND_BUFFER_PRE_PADDING + sent;
-						JANUS_LOG(LOG_VERB, "[AdminWSS-%p]   -- Couldn't write all bytes, setting offset %d\n", wsi, ws_client->bufoffset);
-					} else {
-						/* We can get rid of the message */
-						g_free(response);
-					}
-=======
 						ws_client->bufpending = strlen(response) - sent;
 						ws_client->bufoffset = LWS_SEND_BUFFER_PRE_PADDING + sent;
 						JANUS_LOG(LOG_VERB, "[AdminWSS-%p]   -- Couldn't write all bytes (%d missing), setting offset %d\n",
@@ -1064,7 +999,6 @@
 					}
 					/* We can get rid of the message */
 					g_free(response);
->>>>>>> f84cebb6
 					/* Done for this round, check the next response/notification later */
 					libwebsocket_callback_on_writable(this, wsi);
 					janus_mutex_unlock(&ws_client->mutex);
@@ -1101,10 +1035,7 @@
 				g_free(ws_client->buffer);
 				ws_client->buffer = NULL;
 				ws_client->buflen = 0;
-<<<<<<< HEAD
-=======
 				ws_client->bufpending = 0;
->>>>>>> f84cebb6
 				ws_client->bufoffset = 0;
 				janus_mutex_unlock(&ws_client->mutex);
 			}
